package loader

import (
	"fmt"
	"io"
	"net/url"
	"os"
	"sort"
	"strings"
<<<<<<< HEAD

	syncutil "github.com/projectdiscovery/utils/sync"
=======
>>>>>>> bba2c3a5

	"github.com/logrusorgru/aurora"
	"github.com/pkg/errors"
	"github.com/projectdiscovery/gologger"
	"github.com/projectdiscovery/nuclei/v3/pkg/catalog"
	"github.com/projectdiscovery/nuclei/v3/pkg/catalog/config"
	"github.com/projectdiscovery/nuclei/v3/pkg/catalog/loader/filter"
	"github.com/projectdiscovery/nuclei/v3/pkg/keys"
	"github.com/projectdiscovery/nuclei/v3/pkg/model/types/severity"
	"github.com/projectdiscovery/nuclei/v3/pkg/protocols"
	"github.com/projectdiscovery/nuclei/v3/pkg/protocols/common/protocolstate"
	"github.com/projectdiscovery/nuclei/v3/pkg/templates"
	templateTypes "github.com/projectdiscovery/nuclei/v3/pkg/templates/types"
	"github.com/projectdiscovery/nuclei/v3/pkg/types"
	"github.com/projectdiscovery/nuclei/v3/pkg/utils/stats"
	"github.com/projectdiscovery/nuclei/v3/pkg/workflows"
	"github.com/projectdiscovery/retryablehttp-go"
	errorutil "github.com/projectdiscovery/utils/errors"
	sliceutil "github.com/projectdiscovery/utils/slice"
	stringsutil "github.com/projectdiscovery/utils/strings"
	syncutil "github.com/projectdiscovery/utils/sync"
	urlutil "github.com/projectdiscovery/utils/url"
	"github.com/rs/xid"
)

const (
	httpPrefix  = "http://"
	httpsPrefix = "https://"
	AuthStoreId = "auth_store"
)

var (
	TrustedTemplateDomains = []string{"cloud.projectdiscovery.io"}
)

// Config contains the configuration options for the loader
type Config struct {
	StoreId                  string // used to set store id (optional)
	Templates                []string
	TemplateURLs             []string
	Workflows                []string
	WorkflowURLs             []string
	ExcludeTemplates         []string
	IncludeTemplates         []string
	RemoteTemplateDomainList []string
	AITemplatePrompt         string

	Tags              []string
	ExcludeTags       []string
	Protocols         templateTypes.ProtocolTypes
	ExcludeProtocols  templateTypes.ProtocolTypes
	Authors           []string
	Severities        severity.Severities
	ExcludeSeverities severity.Severities
	IncludeTags       []string
	IncludeIds        []string
	ExcludeIds        []string
	IncludeConditions []string

	Catalog         catalog.Catalog
	ExecutorOptions *protocols.ExecutorOptions
	Logger          *gologger.Logger
}

// Store is a storage for loaded nuclei templates
type Store struct {
	id             string // id of the store (optional)
	tagFilter      *templates.TagFilter
	pathFilter     *filter.PathFilter
	config         *Config
	finalTemplates []string
	finalWorkflows []string

	templates []*templates.Template
	workflows []*templates.Template

	preprocessor templates.Preprocessor

	logger *gologger.Logger

	// NotFoundCallback is called for each not found template
	// This overrides error handling for not found templates
	NotFoundCallback func(template string) bool
}

// NewConfig returns a new loader config
func NewConfig(options *types.Options, catalog catalog.Catalog, executerOpts *protocols.ExecutorOptions) *Config {
	loaderConfig := Config{
		Templates:                options.Templates,
		Workflows:                options.Workflows,
		RemoteTemplateDomainList: options.RemoteTemplateDomainList,
		TemplateURLs:             options.TemplateURLs,
		WorkflowURLs:             options.WorkflowURLs,
		ExcludeTemplates:         options.ExcludedTemplates,
		Tags:                     options.Tags,
		ExcludeTags:              options.ExcludeTags,
		IncludeTemplates:         options.IncludeTemplates,
		Authors:                  options.Authors,
		Severities:               options.Severities,
		ExcludeSeverities:        options.ExcludeSeverities,
		IncludeTags:              options.IncludeTags,
		IncludeIds:               options.IncludeIds,
		ExcludeIds:               options.ExcludeIds,
		Protocols:                options.Protocols,
		ExcludeProtocols:         options.ExcludeProtocols,
		IncludeConditions:        options.IncludeConditions,
		Catalog:                  catalog,
		ExecutorOptions:          executerOpts,
		AITemplatePrompt:         options.AITemplatePrompt,
		Logger:                   options.Logger,
	}
	loaderConfig.RemoteTemplateDomainList = append(loaderConfig.RemoteTemplateDomainList, TrustedTemplateDomains...)
	return &loaderConfig
}

// New creates a new template store based on provided configuration
func New(cfg *Config) (*Store, error) {
	tagFilter, err := templates.NewTagFilter(&templates.TagFilterConfig{
		Tags:              cfg.Tags,
		ExcludeTags:       cfg.ExcludeTags,
		Authors:           cfg.Authors,
		Severities:        cfg.Severities,
		ExcludeSeverities: cfg.ExcludeSeverities,
		IncludeTags:       cfg.IncludeTags,
		IncludeIds:        cfg.IncludeIds,
		ExcludeIds:        cfg.ExcludeIds,
		Protocols:         cfg.Protocols,
		ExcludeProtocols:  cfg.ExcludeProtocols,
		IncludeConditions: cfg.IncludeConditions,
	})
	if err != nil {
		return nil, err
	}

	store := &Store{
		id:        cfg.StoreId,
		config:    cfg,
		tagFilter: tagFilter,
		pathFilter: filter.NewPathFilter(&filter.PathFilterConfig{
			IncludedTemplates: cfg.IncludeTemplates,
			ExcludedTemplates: cfg.ExcludeTemplates,
		}, cfg.Catalog),
		finalTemplates: cfg.Templates,
		finalWorkflows: cfg.Workflows,
		logger:         cfg.Logger,
	}

	// Do a check to see if we have URLs in templates flag, if so
	// we need to processs them separately and remove them from the initial list
	var templatesFinal []string
	for _, template := range cfg.Templates {
		// TODO: Add and replace this with urlutil.IsURL() helper
		if stringsutil.HasPrefixAny(template, httpPrefix, httpsPrefix) {
			cfg.TemplateURLs = append(cfg.TemplateURLs, template)
		} else {
			templatesFinal = append(templatesFinal, template)
		}
	}

	// fix editor paths
	remoteTemplates := []string{}
	for _, v := range cfg.TemplateURLs {
		if _, err := urlutil.Parse(v); err == nil {
			remoteTemplates = append(remoteTemplates, handleTemplatesEditorURLs(v))
		} else {
			templatesFinal = append(templatesFinal, v) // something went wrong, treat it as a file
		}
	}
	cfg.TemplateURLs = remoteTemplates
	store.finalTemplates = templatesFinal

	urlBasedTemplatesProvided := len(cfg.TemplateURLs) > 0 || len(cfg.WorkflowURLs) > 0
	if urlBasedTemplatesProvided {
		remoteTemplates, remoteWorkflows, err := getRemoteTemplatesAndWorkflows(cfg.TemplateURLs, cfg.WorkflowURLs, cfg.RemoteTemplateDomainList)
		if err != nil {
			return store, err
		}
		store.finalTemplates = append(store.finalTemplates, remoteTemplates...)
		store.finalWorkflows = append(store.finalWorkflows, remoteWorkflows...)
	}

	// Handle AI template generation if prompt is provided
	if len(cfg.AITemplatePrompt) > 0 {
		aiTemplates, err := getAIGeneratedTemplates(cfg.AITemplatePrompt, cfg.ExecutorOptions.Options)
		if err != nil {
			return nil, err
		}
		store.finalTemplates = append(store.finalTemplates, aiTemplates...)
	}

	// Handle a dot as the current working directory
	if len(store.finalTemplates) == 1 && store.finalTemplates[0] == "." {
		currentDirectory, err := os.Getwd()
		if err != nil {
			return nil, errors.Wrap(err, "could not get current directory")
		}
		store.finalTemplates = []string{currentDirectory}
	}

	// Handle a case with no templates or workflows, where we use base directory
	if len(store.finalTemplates) == 0 && len(store.finalWorkflows) == 0 && !urlBasedTemplatesProvided {
		store.finalTemplates = []string{config.DefaultConfig.TemplatesDirectory}
	}

	return store, nil
}

func handleTemplatesEditorURLs(input string) string {
	parsed, err := url.Parse(input)
	if err != nil {
		return input
	}
	if !strings.HasSuffix(parsed.Hostname(), "cloud.projectdiscovery.io") {
		return input
	}
	if strings.HasSuffix(parsed.Path, ".yaml") {
		return input
	}
	parsed.Path = fmt.Sprintf("%s.yaml", parsed.Path)
	finalURL := parsed.String()
	return finalURL
}

// ReadTemplateFromURI should only be used for viewing templates
// and should not be used anywhere else like loading and executing templates
// there is no sandbox restriction here
func (store *Store) ReadTemplateFromURI(uri string, remote bool) ([]byte, error) {
	if stringsutil.HasPrefixAny(uri, httpPrefix, httpsPrefix) && remote {
		uri = handleTemplatesEditorURLs(uri)
		remoteTemplates, _, err := getRemoteTemplatesAndWorkflows([]string{uri}, nil, store.config.RemoteTemplateDomainList)
		if err != nil || len(remoteTemplates) == 0 {
			return nil, errorutil.NewWithErr(err).Msgf("Could not load template %s: got %v", uri, remoteTemplates)
		}
		resp, err := retryablehttp.Get(remoteTemplates[0])
		if err != nil {
			return nil, err
		}
		defer func() {
			_ = resp.Body.Close()
		}()
		return io.ReadAll(resp.Body)
	} else {
		return os.ReadFile(uri)
	}
}

func (store *Store) ID() string {
	return store.id
}

// Templates returns all the templates in the store
func (store *Store) Templates() []*templates.Template {
	return store.templates
}

// Workflows returns all the workflows in the store
func (store *Store) Workflows() []*templates.Template {
	return store.workflows
}

// RegisterPreprocessor allows a custom preprocessor to be passed to the store to run against templates
func (store *Store) RegisterPreprocessor(preprocessor templates.Preprocessor) {
	store.preprocessor = preprocessor
}

// Load loads all the templates from a store, performs filtering and returns
// the complete compiled templates for a nuclei execution configuration.
func (store *Store) Load() {
	store.templates = store.LoadTemplates(store.finalTemplates)
	store.workflows = store.LoadWorkflows(store.finalWorkflows)
}

var templateIDPathMap map[string]string

func init() {
	templateIDPathMap = make(map[string]string)
}

// LoadTemplatesOnlyMetadata loads only the metadata of the templates
func (store *Store) LoadTemplatesOnlyMetadata() error {
	templatePaths, errs := store.config.Catalog.GetTemplatesPath(store.finalTemplates)
	store.logErroredTemplates(errs)

	filteredTemplatePaths := store.pathFilter.Match(templatePaths)

	validPaths := make(map[string]struct{})
	for templatePath := range filteredTemplatePaths {
		loaded, err := store.config.ExecutorOptions.Parser.LoadTemplate(templatePath, store.tagFilter, nil, store.config.Catalog)
		if loaded || store.pathFilter.MatchIncluded(templatePath) {
			validPaths[templatePath] = struct{}{}
		}
		if err != nil {
			if strings.Contains(err.Error(), templates.ErrExcluded.Error()) {
				stats.Increment(templates.TemplatesExcludedStats)
				if config.DefaultConfig.LogAllEvents {
					store.logger.Print().Msgf("[%v] %v\n", aurora.Yellow("WRN").String(), err.Error())
				}
				continue
			}
			store.logger.Warning().Msg(err.Error())
		}
	}
	parserItem, ok := store.config.ExecutorOptions.Parser.(*templates.Parser)
	if !ok {
		return errors.New("invalid parser")
	}
	templatesCache := parserItem.Cache()

	for templatePath := range validPaths {
		template, _, _ := templatesCache.Has(templatePath)

		if len(template.RequestsHeadless) > 0 && !store.config.ExecutorOptions.Options.Headless {
			continue
		}

		if len(template.RequestsCode) > 0 && !store.config.ExecutorOptions.Options.EnableCodeTemplates {
			continue
		}

		if template.IsFuzzing() && !store.config.ExecutorOptions.Options.DAST {
			continue
		}

		if template.SelfContained && !store.config.ExecutorOptions.Options.EnableSelfContainedTemplates {
			continue
		}

		if template.HasFileProtocol() && !store.config.ExecutorOptions.Options.EnableFileTemplates {
			continue
		}

		if template != nil {
			template.Path = templatePath
			store.templates = append(store.templates, template)
		}
	}
	return nil
}

// ValidateTemplates takes a list of templates and validates them
// erroring out on discovering any faulty templates.
func (store *Store) ValidateTemplates() error {
	templatePaths, errs := store.config.Catalog.GetTemplatesPath(store.finalTemplates)
	store.logErroredTemplates(errs)
	workflowPaths, errs := store.config.Catalog.GetTemplatesPath(store.finalWorkflows)
	store.logErroredTemplates(errs)

	filteredTemplatePaths := store.pathFilter.Match(templatePaths)
	filteredWorkflowPaths := store.pathFilter.Match(workflowPaths)

	if store.areTemplatesValid(filteredTemplatePaths) && store.areWorkflowsValid(filteredWorkflowPaths) {
		return nil
	}
	return errors.New("errors occurred during template validation")
}

func (store *Store) areWorkflowsValid(filteredWorkflowPaths map[string]struct{}) bool {
	return store.areWorkflowOrTemplatesValid(filteredWorkflowPaths, true, func(templatePath string, tagFilter *templates.TagFilter) (bool, error) {
		return store.config.ExecutorOptions.Parser.LoadWorkflow(templatePath, store.config.Catalog)
	})
}

func (store *Store) areTemplatesValid(filteredTemplatePaths map[string]struct{}) bool {
	return store.areWorkflowOrTemplatesValid(filteredTemplatePaths, false, func(templatePath string, tagFilter *templates.TagFilter) (bool, error) {
		return store.config.ExecutorOptions.Parser.LoadTemplate(templatePath, store.tagFilter, nil, store.config.Catalog)
	})
}

func (store *Store) areWorkflowOrTemplatesValid(filteredTemplatePaths map[string]struct{}, isWorkflow bool, load func(templatePath string, tagFilter *templates.TagFilter) (bool, error)) bool {
	areTemplatesValid := true

	for templatePath := range filteredTemplatePaths {
		if _, err := load(templatePath, store.tagFilter); err != nil {
			if isParsingError(store, "Error occurred loading template %s: %s\n", templatePath, err) {
				areTemplatesValid = false
				continue
			}
		}

		template, err := templates.Parse(templatePath, store.preprocessor, store.config.ExecutorOptions)
		if err != nil {
			if isParsingError(store, "Error occurred parsing template %s: %s\n", templatePath, err) {
				areTemplatesValid = false
				continue
			}
		} else if template == nil {
			// NOTE(dwisiswant0): possibly global matchers template.
			// This could definitely be handled better, for example by returning an
			// `ErrGlobalMatchersTemplate` during `templates.Parse` and checking it
			// with `errors.Is`.
			//
			// However, I'm not sure if every reference to it should be handled
			// that way. Returning a `templates.Template` pointer would mean it's
			// an active template (sending requests), and adding a specific field
			// like `isGlobalMatchers` in `templates.Template` (then checking it
			// with a `*templates.Template.IsGlobalMatchersEnabled` method) would
			// just introduce more unknown issues - like during template
			// clustering, AFAIK.
			continue
		} else {
			if existingTemplatePath, found := templateIDPathMap[template.ID]; !found {
				templateIDPathMap[template.ID] = templatePath
			} else {
				// TODO: until https://github.com/projectdiscovery/nuclei-templates/issues/11324 is deployed
				// disable strict validation to allow GH actions to run
				// areTemplatesValid = false
				store.logger.Warning().Msgf("Found duplicate template ID during validation '%s' => '%s': %s\n", templatePath, existingTemplatePath, template.ID)
			}
			if !isWorkflow && len(template.Workflows) > 0 {
				continue
			}
		}
		if isWorkflow {
			if !areWorkflowTemplatesValid(store, template.Workflows) {
				areTemplatesValid = false
				continue
			}
		}
	}
	return areTemplatesValid
}

func areWorkflowTemplatesValid(store *Store, workflows []*workflows.WorkflowTemplate) bool {
	for _, workflow := range workflows {
		if !areWorkflowTemplatesValid(store, workflow.Subtemplates) {
			return false
		}
		_, err := store.config.Catalog.GetTemplatePath(workflow.Template)
		if err != nil {
			if isParsingError(store, "Error occurred loading template %s: %s\n", workflow.Template, err) {
				return false
			}
		}
	}
	return true
}

func isParsingError(store *Store, message string, template string, err error) bool {
	if errors.Is(err, templates.ErrExcluded) {
		return false
	}
	if errors.Is(err, templates.ErrCreateTemplateExecutor) {
		return false
	}
	store.logger.Error().Msgf(message, template, err)
	return true
}

// LoadTemplates takes a list of templates and returns paths for them
func (store *Store) LoadTemplates(templatesList []string) []*templates.Template {
	return store.LoadTemplatesWithTags(templatesList, nil)
}

// LoadWorkflows takes a list of workflows and returns paths for them
func (store *Store) LoadWorkflows(workflowsList []string) []*templates.Template {
	includedWorkflows, errs := store.config.Catalog.GetTemplatesPath(workflowsList)
	store.logErroredTemplates(errs)
	workflowPathMap := store.pathFilter.Match(includedWorkflows)

	loadedWorkflows := make([]*templates.Template, 0, len(workflowPathMap))
	for workflowPath := range workflowPathMap {
		loaded, err := store.config.ExecutorOptions.Parser.LoadWorkflow(workflowPath, store.config.Catalog)
		if err != nil {
			store.logger.Warning().Msgf("Could not load workflow %s: %s\n", workflowPath, err)
		}
		if loaded {
			parsed, err := templates.Parse(workflowPath, store.preprocessor, store.config.ExecutorOptions)
			if err != nil {
				store.logger.Warning().Msgf("Could not parse workflow %s: %s\n", workflowPath, err)
			} else if parsed != nil {
				loadedWorkflows = append(loadedWorkflows, parsed)
			}
		}
	}
	return loadedWorkflows
}

// LoadTemplatesWithTags takes a list of templates and extra tags
// returning templates that match.
func (store *Store) LoadTemplatesWithTags(templatesList, tags []string) []*templates.Template {
	includedTemplates, errs := store.config.Catalog.GetTemplatesPath(templatesList)
	store.logErroredTemplates(errs)
	templatePathMap := store.pathFilter.Match(includedTemplates)

	loadedTemplates := sliceutil.NewSyncSlice[*templates.Template]()

	loadTemplate := func(tmpl *templates.Template) {
		loadedTemplates.Append(tmpl)
		// increment signed/unsigned counters
		if tmpl.Verified {
			if tmpl.TemplateVerifier == "" {
				templates.SignatureStats[keys.PDVerifier].Add(1)
			} else {
				templates.SignatureStats[tmpl.TemplateVerifier].Add(1)
			}
		} else {
			templates.SignatureStats[templates.Unsigned].Add(1)
		}
	}

<<<<<<< HEAD
	// Use adaptive wait-group to cap concurrent loaders and auto-scale with demand.
	maxConcurrency := store.config.ExecutorOptions.Options.TemplateThreads
	if maxConcurrency <= 0 {
		maxConcurrency = 25
	}
	wgLoadTemplates, _ := syncutil.New(syncutil.WithSize(maxConcurrency))
=======
	wgLoadTemplates, errWg := syncutil.New(syncutil.WithSize(50))
	if errWg != nil {
		panic("could not create wait group")
	}

	if store.config.ExecutorOptions.Options.ExecutionId == "" {
		store.config.ExecutorOptions.Options.ExecutionId = xid.New().String()
	}

	dialers := protocolstate.GetDialersWithId(store.config.ExecutorOptions.Options.ExecutionId)
	if dialers == nil {
		panic("dialers with executionId " + store.config.ExecutorOptions.Options.ExecutionId + " not found")
	}
>>>>>>> bba2c3a5

	for templatePath := range templatePathMap {
		wgLoadTemplates.Add()
		go func(templatePath string) {
			defer wgLoadTemplates.Done()

			loaded, err := store.config.ExecutorOptions.Parser.LoadTemplate(templatePath, store.tagFilter, tags, store.config.Catalog)
			if loaded || store.pathFilter.MatchIncluded(templatePath) {
				parsed, err := templates.Parse(templatePath, store.preprocessor, store.config.ExecutorOptions)
				if err != nil {
					// exclude templates not compatible with offline matching from total runtime warning stats
					if !errors.Is(err, templates.ErrIncompatibleWithOfflineMatching) {
						stats.Increment(templates.RuntimeWarningsStats)
					}
					store.logger.Warning().Msgf("Could not parse template %s: %s\n", templatePath, err)
				} else if parsed != nil {
					if !parsed.Verified && store.config.ExecutorOptions.Options.DisableUnsignedTemplates {
						// skip unverified templates when prompted to
						stats.Increment(templates.SkippedUnsignedStats)
						return
					}

					if parsed.SelfContained && !store.config.ExecutorOptions.Options.EnableSelfContainedTemplates {
						stats.Increment(templates.ExcludedSelfContainedStats)
						return
					}

					if parsed.HasFileProtocol() && !store.config.ExecutorOptions.Options.EnableFileTemplates {
						stats.Increment(templates.ExcludedFileStats)
						return
					}

					// if template has request signature like aws then only signed and verified templates are allowed
					if parsed.UsesRequestSignature() && !parsed.Verified {
						stats.Increment(templates.SkippedRequestSignatureStats)
						return
					}
					// DAST only templates
					// Skip DAST filter when loading auth templates
					if store.ID() != AuthStoreId && store.config.ExecutorOptions.Options.DAST {
						// check if the template is a DAST template
						// also allow global matchers template to be loaded
						if parsed.IsFuzzing() || parsed.Options.GlobalMatchers != nil && parsed.Options.GlobalMatchers.HasMatchers() {
							loadTemplate(parsed)
						}
					} else if len(parsed.RequestsHeadless) > 0 && !store.config.ExecutorOptions.Options.Headless {
						// donot include headless template in final list if headless flag is not set
						stats.Increment(templates.ExcludedHeadlessTmplStats)
						if config.DefaultConfig.LogAllEvents {
							store.logger.Print().Msgf("[%v] Headless flag is required for headless template '%s'.\n", aurora.Yellow("WRN").String(), templatePath)
						}
					} else if len(parsed.RequestsCode) > 0 && !store.config.ExecutorOptions.Options.EnableCodeTemplates {
						// donot include 'Code' protocol custom template in final list if code flag is not set
						stats.Increment(templates.ExcludedCodeTmplStats)
						if config.DefaultConfig.LogAllEvents {
							store.logger.Print().Msgf("[%v] Code flag is required for code protocol template '%s'.\n", aurora.Yellow("WRN").String(), templatePath)
						}
					} else if len(parsed.RequestsCode) > 0 && !parsed.Verified && len(parsed.Workflows) == 0 {
						// donot include unverified 'Code' protocol custom template in final list
						stats.Increment(templates.SkippedCodeTmplTamperedStats)
						// these will be skipped so increment skip counter
						stats.Increment(templates.SkippedUnsignedStats)
						if config.DefaultConfig.LogAllEvents {
							store.logger.Print().Msgf("[%v] Tampered/Unsigned template at %v.\n", aurora.Yellow("WRN").String(), templatePath)
						}
					} else if parsed.IsFuzzing() && !store.config.ExecutorOptions.Options.DAST {
						stats.Increment(templates.ExludedDastTmplStats)
						if config.DefaultConfig.LogAllEvents {
							store.logger.Print().Msgf("[%v] -dast flag is required for DAST template '%s'.\n", aurora.Yellow("WRN").String(), templatePath)
						}
					} else {
						loadTemplate(parsed)
					}
				}
			}
			if err != nil {
				if strings.Contains(err.Error(), templates.ErrExcluded.Error()) {
					stats.Increment(templates.TemplatesExcludedStats)
					if config.DefaultConfig.LogAllEvents {
						store.logger.Print().Msgf("[%v] %v\n", aurora.Yellow("WRN").String(), err.Error())
					}
					return
				}
				store.logger.Warning().Msg(err.Error())
			}
		}(templatePath)
	}

	wgLoadTemplates.Wait()

	sort.SliceStable(loadedTemplates.Slice, func(i, j int) bool {
		return loadedTemplates.Slice[i].Path < loadedTemplates.Slice[j].Path
	})

	return loadedTemplates.Slice
}

// IsHTTPBasedProtocolUsed returns true if http/headless protocol is being used for
// any templates.
func IsHTTPBasedProtocolUsed(store *Store) bool {
	templates := append(store.Templates(), store.Workflows()...)

	for _, template := range templates {
		if len(template.RequestsHTTP) > 0 || len(template.RequestsHeadless) > 0 {
			return true
		}
		if len(template.Workflows) > 0 {
			if workflowContainsProtocol(template.Workflows) {
				return true
			}
		}
	}
	return false
}

func workflowContainsProtocol(workflow []*workflows.WorkflowTemplate) bool {
	for _, workflow := range workflow {
		for _, template := range workflow.Matchers {
			if workflowContainsProtocol(template.Subtemplates) {
				return true
			}
		}
		for _, template := range workflow.Subtemplates {
			if workflowContainsProtocol(template.Subtemplates) {
				return true
			}
		}
		for _, executer := range workflow.Executers {
			if executer.TemplateType == templateTypes.HTTPProtocol || executer.TemplateType == templateTypes.HeadlessProtocol {
				return true
			}
		}
	}
	return false
}

func (s *Store) logErroredTemplates(erred map[string]error) {
	for template, err := range erred {
		if s.NotFoundCallback == nil || !s.NotFoundCallback(template) {
			s.logger.Error().Msgf("Could not find template '%s': %s", template, err)
		}
	}
}<|MERGE_RESOLUTION|>--- conflicted
+++ resolved
@@ -7,11 +7,6 @@
 	"os"
 	"sort"
 	"strings"
-<<<<<<< HEAD
-
-	syncutil "github.com/projectdiscovery/utils/sync"
-=======
->>>>>>> bba2c3a5
 
 	"github.com/logrusorgru/aurora"
 	"github.com/pkg/errors"
@@ -512,14 +507,6 @@
 		}
 	}
 
-<<<<<<< HEAD
-	// Use adaptive wait-group to cap concurrent loaders and auto-scale with demand.
-	maxConcurrency := store.config.ExecutorOptions.Options.TemplateThreads
-	if maxConcurrency <= 0 {
-		maxConcurrency = 25
-	}
-	wgLoadTemplates, _ := syncutil.New(syncutil.WithSize(maxConcurrency))
-=======
 	wgLoadTemplates, errWg := syncutil.New(syncutil.WithSize(50))
 	if errWg != nil {
 		panic("could not create wait group")
@@ -533,7 +520,6 @@
 	if dialers == nil {
 		panic("dialers with executionId " + store.config.ExecutorOptions.Options.ExecutionId + " not found")
 	}
->>>>>>> bba2c3a5
 
 	for templatePath := range templatePathMap {
 		wgLoadTemplates.Add()
