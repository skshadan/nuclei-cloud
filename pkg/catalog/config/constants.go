--- conflicted
+++ resolved
@@ -17,11 +17,7 @@
 	CLIConfigFileName               = "config.yaml"
 	ReportingConfigFilename         = "reporting-config.yaml"
 	// Version is the current version of nuclei
-<<<<<<< HEAD
-	Version = `v3.1.3`
-=======
 	Version = `v3.1.4`
->>>>>>> 887b20ad
 	// Directory Names of custom templates
 	CustomS3TemplatesDirName     = "s3"
 	CustomGitHubTemplatesDirName = "github"
