



## Template
Template is a YAML input file which defines all the requests and
 other metadata for a template.






<hr />

<div class="dd">

<code>id</code>  <i>string</i>

</div>
<div class="dt">

ID is the unique id for the template.

#### Good IDs

A good ID uniquely identifies what the requests in the template
are doing. Let's say you have a template that identifies a git-config
file on the webservers, a good name would be `git-config-exposure`. Another
example name is `azure-apps-nxdomain-takeover`.



Examples:


```yaml
# ID Example
id: CVE-2021-19520
```


</div>

<hr />

<div class="dd">

<code>info</code>  <i><a href="#modelinfo">model.Info</a></i>

</div>
<div class="dt">

Info contains metadata information about the template.



Examples:


```yaml
info:
    name: Argument Injection in Ruby Dragonfly
    author: 0xspara
    tags: cve,cve2021,rce,ruby
    reference: https://zxsecurity.co.nz/research/argunment-injection-ruby-dragonfly/
    severity: high
```


</div>

<hr />

<div class="dd">

<code>requests</code>  <i>[]<a href="#httprequest">http.Request</a></i>

</div>
<div class="dt">

Requests contains the http request to make in the template.
WARNING: 'requests' will be deprecated and will be removed in a future release. Please use 'http' instead.



Examples:


```yaml
requests:
    matchers:
        - type: word
          words:
            - '[core]'
        - type: dsl
          condition: and
          dsl:
            - '!contains(tolower(body), ''<html'')'
            - '!contains(tolower(body), ''<body'')'
        - type: status
          status:
            - 200
    matchers-condition: and
    path:
        - '{{BaseURL}}/.git/config'
    method: GET
```


</div>

<hr />

<div class="dd">

<code>http</code>  <i>[]<a href="#httprequest">http.Request</a></i>

</div>
<div class="dt">

description: |
   HTTP contains the http request to make in the template.
 examples:
   - value: exampleNormalHTTPRequest
 RequestsWithHTTP is placeholder(internal) only, and should not be used instead use RequestsHTTP

</div>

<hr />

<div class="dd">

<code>dns</code>  <i>[]<a href="#dnsrequest">dns.Request</a></i>

</div>
<div class="dt">

DNS contains the dns request to make in the template



Examples:


```yaml
dns:
    extractors:
        - type: regex
          regex:
            - ec2-[-\d]+\.compute[-\d]*\.amazonaws\.com
            - ec2-[-\d]+\.[\w\d\-]+\.compute[-\d]*\.amazonaws\.com
    name: '{{FQDN}}'
    type: CNAME
    class: inet
    retries: 2
    recursion: false
```


</div>

<hr />

<div class="dd">

<code>file</code>  <i>[]<a href="#filerequest">file.Request</a></i>

</div>
<div class="dt">

File contains the file request to make in the template



Examples:


```yaml
file:
    extractors:
        - type: regex
          regex:
            - amzn\.mws\.[0-9a-f]{8}-[0-9a-f]{4}-[0-9a-f]{4}-[0-9a-f]{4}-[0-9a-f]{12}
    extensions:
        - all
```


</div>

<hr />

<div class="dd">

<code>network</code>  <i>[]<a href="#networkrequest">network.Request</a></i>

</div>
<div class="dt">

Network contains the network request to make in the template
WARNING: 'network' will be deprecated and will be removed in a future release. Please use 'tcp' instead.



Examples:


```yaml
network:
    host:
        - '{{Hostname}}'
        - '{{Hostname}}:2181'
    inputs:
        - data: "envi\r\nquit\r\n"
    read-size: 2048
    matchers:
        - type: word
          words:
            - zookeeper.version
```


</div>

<hr />

<div class="dd">

<code>tcp</code>  <i>[]<a href="#networkrequest">network.Request</a></i>

</div>
<div class="dt">

description: |
   TCP contains the network request to make in the template
 examples:
   - value: exampleNormalNetworkRequest
 RequestsWithTCP is placeholder(internal) only, and should not be used instead use RequestsNetwork

</div>

<hr />

<div class="dd">

<code>headless</code>  <i>[]<a href="#headlessrequest">headless.Request</a></i>

</div>
<div class="dt">

Headless contains the headless request to make in the template.

</div>

<hr />

<div class="dd">

<code>ssl</code>  <i>[]<a href="#sslrequest">ssl.Request</a></i>

</div>
<div class="dt">

SSL contains the SSL request to make in the template.

</div>

<hr />

<div class="dd">

<code>websocket</code>  <i>[]<a href="#websocketrequest">websocket.Request</a></i>

</div>
<div class="dt">

Websocket contains the Websocket request to make in the template.

</div>

<hr />

<div class="dd">

<code>whois</code>  <i>[]<a href="#whoisrequest">whois.Request</a></i>

</div>
<div class="dt">

WHOIS contains the WHOIS request to make in the template.

</div>

<hr />

<div class="dd">

<code>self-contained</code>  <i>bool</i>

</div>
<div class="dt">

Self Contained marks Requests for the template as self-contained

</div>

<hr />

<div class="dd">

<code>stop-at-first-match</code>  <i>bool</i>

</div>
<div class="dt">

Stop execution once first match is found

</div>

<hr />

<div class="dd">

<code>signature</code>  <i><a href="#httpsignaturetypeholder">http.SignatureTypeHolder</a></i>

</div>
<div class="dt">

Signature is the request signature method


Valid values:


  - <code>AWS</code>
</div>

<hr />

<div class="dd">

<code>variables</code>  <i><a href="#variablesvariable">variables.Variable</a></i>

</div>
<div class="dt">

Variables contains any variables for the current request.

</div>

<hr />

<div class="dd">

<code>constants</code>  <i>map[string]interface{}</i>

</div>
<div class="dt">

Constants contains any scalar costant for the current template

</div>

<hr />





## model.Info
Info contains metadata information about a template

Appears in:


- <code><a href="#template">Template</a>.info</code>


```yaml
name: Argument Injection in Ruby Dragonfly
author: 0xspara
tags: cve,cve2021,rce,ruby
reference: https://zxsecurity.co.nz/research/argunment-injection-ruby-dragonfly/
severity: high
```



<hr />

<div class="dd">

<code>name</code>  <i>string</i>

</div>
<div class="dt">

Name should be good short summary that identifies what the template does.



Examples:


```yaml
name: bower.json file disclosure
```

```yaml
name: Nagios Default Credentials Check
```


</div>

<hr />

<div class="dd">

<code>author</code>  <i><a href="#stringslicestringslice">stringslice.StringSlice</a></i>

</div>
<div class="dt">

Author of the template.

Multiple values can also be specified separated by commas.



Examples:


```yaml
author: <username>
```


</div>

<hr />

<div class="dd">

<code>tags</code>  <i><a href="#stringslicestringslice">stringslice.StringSlice</a></i>

</div>
<div class="dt">

Any tags for the template.

Multiple values can also be specified separated by commas.



Examples:


```yaml
# Example tags
tags: cve,cve2019,grafana,auth-bypass,dos
```


</div>

<hr />

<div class="dd">

<code>description</code>  <i>string</i>

</div>
<div class="dt">

Description of the template.

You can go in-depth here on what the template actually does.



Examples:


```yaml
description: Bower is a package manager which stores package information in the bower.json file
```

```yaml
description: Subversion ALM for the enterprise before 8.8.2 allows reflected XSS at multiple locations
```


</div>

<hr />

<div class="dd">

<code>reference</code>  <i><a href="#stringslicerawstringslice">stringslice.RawStringSlice</a></i>

</div>
<div class="dt">

References for the template.

This should contain links relevant to the template.



Examples:


```yaml
reference:
    - https://github.com/strapi/strapi
    - https://github.com/getgrav/grav
```


</div>

<hr />

<div class="dd">

<code>severity</code>  <i><a href="#severityholder">severity.Holder</a></i>

</div>
<div class="dt">

Severity of the template.

</div>

<hr />

<div class="dd">

<code>metadata</code>  <i>map[string]interface{}</i>

</div>
<div class="dt">

Metadata of the template.



Examples:


```yaml
metadata:
    customField1: customValue1
```


</div>

<hr />

<div class="dd">

<code>classification</code>  <i><a href="#modelclassification">model.Classification</a></i>

</div>
<div class="dt">

Classification contains classification information about the template.

</div>

<hr />

<div class="dd">

<code>remediation</code>  <i>string</i>

</div>
<div class="dt">

Remediation steps for the template.

You can go in-depth here on how to mitigate the problem found by this template.



Examples:


```yaml
remediation: Change the default administrative username and password of Apache ActiveMQ by editing the file jetty-realm.properties
```


</div>

<hr />





## stringslice.StringSlice
StringSlice represents a single (in-lined) or multiple string value(s).
 The unmarshaller does not automatically convert in-lined strings to []string, hence the interface{} type is required.

Appears in:


- <code><a href="#modelinfo">model.Info</a>.author</code>

- <code><a href="#modelinfo">model.Info</a>.tags</code>

- <code><a href="#modelclassification">model.Classification</a>.cve-id</code>

- <code><a href="#modelclassification">model.Classification</a>.cwe-id</code>


```yaml
<username>
```
```yaml
# Example tags
cve,cve2019,grafana,auth-bypass,dos
```
```yaml
CVE-2020-14420
```
```yaml
CWE-22
```





## stringslice.RawStringSlice

Appears in:


- <code><a href="#modelinfo">model.Info</a>.reference</code>


```yaml
- https://github.com/strapi/strapi
- https://github.com/getgrav/grav
```





## severity.Holder
Holder holds a Severity type. Required for un/marshalling purposes

Appears in:


- <code><a href="#modelinfo">model.Info</a>.severity</code>





<hr />

<div class="dd">

<code></code>  <i>Severity</i>

</div>
<div class="dt">




Enum Values:


  - <code>undefined</code>

  - <code>info</code>

  - <code>low</code>

  - <code>medium</code>

  - <code>high</code>

  - <code>critical</code>

  - <code>unknown</code>
</div>

<hr />





## model.Classification

Appears in:


- <code><a href="#modelinfo">model.Info</a>.classification</code>





<hr />

<div class="dd">

<code>cve-id</code>  <i><a href="#stringslicestringslice">stringslice.StringSlice</a></i>

</div>
<div class="dt">

CVE ID for the template



Examples:


```yaml
cve-id: CVE-2020-14420
```


</div>

<hr />

<div class="dd">

<code>cwe-id</code>  <i><a href="#stringslicestringslice">stringslice.StringSlice</a></i>

</div>
<div class="dt">

CWE ID for the template.



Examples:


```yaml
cwe-id: CWE-22
```


</div>

<hr />

<div class="dd">

<code>cvss-metrics</code>  <i>string</i>

</div>
<div class="dt">

CVSS Metrics for the template.



Examples:


```yaml
cvss-metrics: 3.1/AV:N/AC:L/PR:N/UI:N/S:U/C:H/I:H/A:H
```


</div>

<hr />

<div class="dd">

<code>cvss-score</code>  <i>float64</i>

</div>
<div class="dt">

CVSS Score for the template.



Examples:


```yaml
cvss-score: "9.8"
```


</div>

<hr />

<div class="dd">

<code>epss-score</code>  <i>float64</i>

</div>
<div class="dt">

EPSS Score for the template.



Examples:


```yaml
epss-score: "0.42509"
```


</div>

<hr />

<div class="dd">

<code>cpe</code>  <i>string</i>

</div>
<div class="dt">

CPE for the template.



Examples:


```yaml
cpe: cpe:/a:vendor:product:version
```


</div>

<hr />





## http.Request
Request contains a http request to be made from a template

Appears in:


- <code><a href="#template">Template</a>.requests</code>

- <code><a href="#template">Template</a>.http</code>


```yaml
matchers:
    - type: word
      words:
        - '[core]'
    - type: dsl
      condition: and
      dsl:
        - '!contains(tolower(body), ''<html'')'
        - '!contains(tolower(body), ''<body'')'
    - type: status
      status:
        - 200
matchers-condition: and
path:
    - '{{BaseURL}}/.git/config'
method: GET
```

Part Definitions: 


- <code>template-id</code> - ID of the template executed
- <code>template-info</code> - Info Block of the template executed
- <code>template-path</code> - Path of the template executed
- <code>host</code> - Host is the input to the template
- <code>matched</code> - Matched is the input which was matched upon
- <code>type</code> - Type is the type of request made
- <code>request</code> - HTTP request made from the client
- <code>response</code> - HTTP response received from server
- <code>status_code</code> - Status Code received from the Server
- <code>body</code> - HTTP response body received from server (default)
- <code>content_length</code> - HTTP Response content length
- <code>header,all_headers</code> - HTTP response headers
- <code>duration</code> - HTTP request time duration
- <code>all</code> - HTTP response body + headers
- <code>cookies_from_response</code> - HTTP response cookies in name:value format
- <code>headers_from_response</code> - HTTP response headers in name:value format

<hr />

<div class="dd">

<code>path</code>  <i>[]string</i>

</div>
<div class="dt">

Path contains the path/s for the HTTP requests. It supports variables
as placeholders.



Examples:


```yaml
# Some example path values
path:
    - '{{BaseURL}}'
    - '{{BaseURL}}/+CSCOU+/../+CSCOE+/files/file_list.json?path=/sessions'
```


</div>

<hr />

<div class="dd">

<code>raw</code>  <i>[]string</i>

</div>
<div class="dt">

Raw contains HTTP Requests in Raw format.



Examples:


```yaml
# Some example raw requests
raw:
    - |-
      GET /etc/passwd HTTP/1.1
      Host:
      Content-Length: 4
    - |-
      POST /.%0d./.%0d./.%0d./.%0d./bin/sh HTTP/1.1
      Host: {{Hostname}}
      User-Agent: Mozilla/5.0 (Windows NT 10.0; Win64; x64; rv:71.0) Gecko/20100101 Firefox/71.0
      Content-Length: 1
      Connection: close

      echo
      echo
      cat /etc/passwd 2>&1
```


</div>

<hr />

<div class="dd">

<code>id</code>  <i>string</i>

</div>
<div class="dt">

ID is the optional id of the request

</div>

<hr />

<div class="dd">

<code>name</code>  <i>string</i>

</div>
<div class="dt">

Name is the optional name of the request.

If a name is specified, all the named request in a template can be matched upon
in a combined manner allowing multi-request based matchers.

</div>

<hr />

<div class="dd">

<code>attack</code>  <i><a href="#generatorsattacktypeholder">generators.AttackTypeHolder</a></i>

</div>
<div class="dt">

Attack is the type of payload combinations to perform.

batteringram is inserts the same payload into all defined payload positions at once, pitchfork combines multiple payload sets and clusterbomb generates
permutations and combinations for all payloads.


Valid values:


  - <code>batteringram</code>

  - <code>pitchfork</code>

  - <code>clusterbomb</code>
</div>

<hr />

<div class="dd">

<code>method</code>  <i><a href="#httpmethodtypeholder">HTTPMethodTypeHolder</a></i>

</div>
<div class="dt">

Method is the HTTP Request Method.

</div>

<hr />

<div class="dd">

<code>body</code>  <i>string</i>

</div>
<div class="dt">

Body is an optional parameter which contains HTTP Request body.



Examples:


```yaml
# Same Body for a Login POST request
body: username=test&password=test
```


</div>

<hr />

<div class="dd">

<code>payloads</code>  <i>map[string]interface{}</i>

</div>
<div class="dt">

Payloads contains any payloads for the current request.

Payloads support both key-values combinations where a list
of payloads is provided, or optionally a single file can also
be provided as payload which will be read on run-time.

</div>

<hr />

<div class="dd">

<code>headers</code>  <i>map[string]string</i>

</div>
<div class="dt">

Headers contains HTTP Headers to send with the request.



Examples:


```yaml
headers:
    Any-Header: Any-Value
    Content-Length: "1"
    Content-Type: application/x-www-form-urlencoded
```


</div>

<hr />

<div class="dd">

<code>race_count</code>  <i>int</i>

</div>
<div class="dt">

RaceCount is the number of times to send a request in Race Condition Attack.



Examples:


```yaml
# Send a request 5 times
race_count: 5
```


</div>

<hr />

<div class="dd">

<code>max-redirects</code>  <i>int</i>

</div>
<div class="dt">

MaxRedirects is the maximum number of redirects that should be followed.



Examples:


```yaml
# Follow up to 5 redirects
max-redirects: 5
```


</div>

<hr />

<div class="dd">

<code>pipeline-concurrent-connections</code>  <i>int</i>

</div>
<div class="dt">

PipelineConcurrentConnections is number of connections to create during pipelining.



Examples:


```yaml
# Create 40 concurrent connections
pipeline-concurrent-connections: 40
```


</div>

<hr />

<div class="dd">

<code>pipeline-requests-per-connection</code>  <i>int</i>

</div>
<div class="dt">

PipelineRequestsPerConnection is number of requests to send per connection when pipelining.



Examples:


```yaml
# Send 100 requests per pipeline connection
pipeline-requests-per-connection: 100
```


</div>

<hr />

<div class="dd">

<code>threads</code>  <i>int</i>

</div>
<div class="dt">

Threads specifies number of threads to use sending requests. This enables Connection Pooling.

Connection: Close attribute must not be used in request while using threads flag, otherwise
pooling will fail and engine will continue to close connections after requests.



Examples:


```yaml
# Send requests using 10 concurrent threads
threads: 10
```


</div>

<hr />

<div class="dd">

<code>max-size</code>  <i>int</i>

</div>
<div class="dt">

MaxSize is the maximum size of http response body to read in bytes.



Examples:


```yaml
# Read max 2048 bytes of the response
max-size: 2048
```


</div>

<hr />

<div class="dd">

<code>fuzzing</code>  <i>[]<a href="#fuzzrule">fuzz.Rule</a></i>

</div>
<div class="dt">

Fuzzing describes schema to fuzz http requests

</div>

<hr />

<div class="dd">

<code>signature</code>  <i><a href="#signaturetypeholder">SignatureTypeHolder</a></i>

</div>
<div class="dt">

Signature is the request signature method


Valid values:


  - <code>AWS</code>
</div>

<hr />

<div class="dd">

<code>cookie-reuse</code>  <i>bool</i>

</div>
<div class="dt">

CookieReuse is an optional setting that enables cookie reuse for
all requests defined in raw section.

</div>

<hr />

<div class="dd">

<code>read-all</code>  <i>bool</i>

</div>
<div class="dt">

Enables force reading of the entire raw unsafe request body ignoring
any specified content length headers.

</div>

<hr />

<div class="dd">

<code>redirects</code>  <i>bool</i>

</div>
<div class="dt">

Redirects specifies whether redirects should be followed by the HTTP Client.

This can be used in conjunction with `max-redirects` to control the HTTP request redirects.

</div>

<hr />

<div class="dd">

<code>host-redirects</code>  <i>bool</i>

</div>
<div class="dt">

Redirects specifies whether only redirects to the same host should be followed by the HTTP Client.

This can be used in conjunction with `max-redirects` to control the HTTP request redirects.

</div>

<hr />

<div class="dd">

<code>pipeline</code>  <i>bool</i>

</div>
<div class="dt">

Pipeline defines if the attack should be performed with HTTP 1.1 Pipelining

All requests must be idempotent (GET/POST). This can be used for race conditions/billions requests.

</div>

<hr />

<div class="dd">

<code>unsafe</code>  <i>bool</i>

</div>
<div class="dt">

Unsafe specifies whether to use rawhttp engine for sending Non RFC-Compliant requests.

This uses the [rawhttp](https://github.com/projectdiscovery/rawhttp) engine to achieve complete
control over the request, with no normalization performed by the client.

</div>

<hr />

<div class="dd">

<code>race</code>  <i>bool</i>

</div>
<div class="dt">

Race determines if all the request have to be attempted at the same time (Race Condition)

The actual number of requests that will be sent is determined by the `race_count`  field.

</div>

<hr />

<div class="dd">

<code>req-condition</code>  <i>bool</i>

</div>
<div class="dt">

ReqCondition automatically assigns numbers to requests and preserves their history.

This allows matching on them later for multi-request conditions.

</div>

<hr />

<div class="dd">

<code>stop-at-first-match</code>  <i>bool</i>

</div>
<div class="dt">

StopAtFirstMatch stops the execution of the requests and template as soon as a match is found.

</div>

<hr />

<div class="dd">

<code>skip-variables-check</code>  <i>bool</i>

</div>
<div class="dt">

SkipVariablesCheck skips the check for unresolved variables in request

</div>

<hr />

<div class="dd">

<code>iterate-all</code>  <i>bool</i>

</div>
<div class="dt">

IterateAll iterates all the values extracted from internal extractors

</div>

<hr />

<div class="dd">

<code>digest-username</code>  <i>string</i>

</div>
<div class="dt">

DigestAuthUsername specifies the username for digest authentication

</div>

<hr />

<div class="dd">

<code>digest-password</code>  <i>string</i>

</div>
<div class="dt">

DigestAuthPassword specifies the password for digest authentication

</div>

<hr />

<div class="dd">

<code>disable-path-automerge</code>  <i>bool</i>

</div>
<div class="dt">

DisablePathAutomerge disables merging target url path with raw request path

</div>

<hr />





## generators.AttackTypeHolder
AttackTypeHolder is used to hold internal type of the protocol

Appears in:


- <code><a href="#httprequest">http.Request</a>.attack</code>

- <code><a href="#dnsrequest">dns.Request</a>.attack</code>

- <code><a href="#networkrequest">network.Request</a>.attack</code>

- <code><a href="#headlessrequest">headless.Request</a>.attack</code>

- <code><a href="#websocketrequest">websocket.Request</a>.attack</code>





<hr />

<div class="dd">

<code></code>  <i>AttackType</i>

</div>
<div class="dt">




Enum Values:


  - <code>batteringram</code>

  - <code>pitchfork</code>

  - <code>clusterbomb</code>
</div>

<hr />





## HTTPMethodTypeHolder
HTTPMethodTypeHolder is used to hold internal type of the HTTP Method

Appears in:


- <code><a href="#httprequest">http.Request</a>.method</code>





<hr />

<div class="dd">

<code></code>  <i>HTTPMethodType</i>

</div>
<div class="dt">




Enum Values:


  - <code>GET</code>

  - <code>HEAD</code>

  - <code>POST</code>

  - <code>PUT</code>

  - <code>DELETE</code>

  - <code>CONNECT</code>

  - <code>OPTIONS</code>

  - <code>TRACE</code>

  - <code>PATCH</code>

  - <code>PURGE</code>

  - <code>Debug</code>
</div>

<hr />





## fuzz.Rule
Rule is a single rule which describes how to fuzz the request

Appears in:


- <code><a href="#httprequest">http.Request</a>.fuzzing</code>

- <code><a href="#headlessrequest">headless.Request</a>.fuzzing</code>





<hr />

<div class="dd">

<code>type</code>  <i>string</i>

</div>
<div class="dt">

Type is the type of fuzzing rule to perform.

replace replaces the values entirely. prefix prefixes the value. postfix postfixes the value
and infix places between the values.


Valid values:


  - <code>replace</code>

  - <code>prefix</code>

  - <code>postfix</code>

  - <code>infix</code>
</div>

<hr />

<div class="dd">

<code>part</code>  <i>string</i>

</div>
<div class="dt">

Part is the part of request to fuzz.

query fuzzes the query part of url. More parts will be added later.


Valid values:


  - <code>query</code>
</div>

<hr />

<div class="dd">

<code>mode</code>  <i>string</i>

</div>
<div class="dt">

Mode is the mode of fuzzing to perform.

single fuzzes one value at a time. multiple fuzzes all values at same time.


Valid values:


  - <code>single</code>

  - <code>multiple</code>
</div>

<hr />

<div class="dd">

<code>keys</code>  <i>[]string</i>

</div>
<div class="dt">

Keys is the optional list of key named parameters to fuzz.



Examples:


```yaml
# Examples of keys
keys:
    - url
    - file
    - host
```


</div>

<hr />

<div class="dd">

<code>keys-regex</code>  <i>[]string</i>

</div>
<div class="dt">

KeysRegex is the optional list of regex key parameters to fuzz.



Examples:


```yaml
# Examples of key regex
keys-regex:
    - url.*
```


</div>

<hr />

<div class="dd">

<code>values</code>  <i>[]string</i>

</div>
<div class="dt">

Values is the optional list of regex value parameters to fuzz.



Examples:


```yaml
# Examples of value regex
values:
    - https?://.*
```


</div>

<hr />

<div class="dd">

<code>fuzz</code>  <i>[]string</i>

</div>
<div class="dt">

Fuzz is the list of payloads to perform substitutions with.



Examples:


```yaml
# Examples of fuzz
fuzz:
    - '{{ssrf}}'
    - '{{interactsh-url}}'
    - example-value
```


</div>

<hr />





## SignatureTypeHolder
SignatureTypeHolder is used to hold internal type of the signature

Appears in:


- <code><a href="#httprequest">http.Request</a>.signature</code>







## dns.Request
Request contains a DNS protocol request to be made from a template

Appears in:


- <code><a href="#template">Template</a>.dns</code>


```yaml
extractors:
    - type: regex
      regex:
        - ec2-[-\d]+\.compute[-\d]*\.amazonaws\.com
        - ec2-[-\d]+\.[\w\d\-]+\.compute[-\d]*\.amazonaws\.com
name: '{{FQDN}}'
type: CNAME
class: inet
retries: 2
recursion: false
```

Part Definitions: 


- <code>template-id</code> - ID of the template executed
- <code>template-info</code> - Info Block of the template executed
- <code>template-path</code> - Path of the template executed
- <code>host</code> - Host is the input to the template
- <code>matched</code> - Matched is the input which was matched upon
- <code>request</code> - Request contains the DNS request in text format
- <code>type</code> - Type is the type of request made
- <code>rcode</code> - Rcode field returned for the DNS request
- <code>question</code> - Question contains the DNS question field
- <code>extra</code> - Extra contains the DNS response extra field
- <code>answer</code> - Answer contains the DNS response answer field
- <code>ns</code> - NS contains the DNS response NS field
- <code>raw,body,all</code> - Raw contains the raw DNS response (default)
- <code>trace</code> - Trace contains trace data for DNS request if enabled

<hr />

<div class="dd">

<code>id</code>  <i>string</i>

</div>
<div class="dt">

ID is the optional id of the request

</div>

<hr />

<div class="dd">

<code>name</code>  <i>string</i>

</div>
<div class="dt">

Name is the Hostname to make DNS request for.

Generally, it is set to {{FQDN}} which is the domain we get from input.



Examples:


```yaml
name: '{{FQDN}}'
```


</div>

<hr />

<div class="dd">

<code>type</code>  <i><a href="#dnsrequesttypeholder">DNSRequestTypeHolder</a></i>

</div>
<div class="dt">

RequestType is the type of DNS request to make.

</div>

<hr />

<div class="dd">

<code>class</code>  <i>string</i>

</div>
<div class="dt">

Class is the class of the DNS request.

Usually it's enough to just leave it as INET.


Valid values:


  - <code>inet</code>

  - <code>csnet</code>

  - <code>chaos</code>

  - <code>hesiod</code>

  - <code>none</code>

  - <code>any</code>
</div>

<hr />

<div class="dd">

<code>retries</code>  <i>int</i>

</div>
<div class="dt">

Retries is the number of retries for the DNS request



Examples:


```yaml
# Use a retry of 3 to 5 generally
retries: 5
```


</div>

<hr />

<div class="dd">

<code>trace</code>  <i>bool</i>

</div>
<div class="dt">

Trace performs a trace operation for the target.

</div>

<hr />

<div class="dd">

<code>trace-max-recursion</code>  <i>int</i>

</div>
<div class="dt">

TraceMaxRecursion is the number of max recursion allowed for trace operations



Examples:


```yaml
# Use a retry of 100 to 150 generally
trace-max-recursion: 100
```


</div>

<hr />

<div class="dd">

<code>attack</code>  <i><a href="#generatorsattacktypeholder">generators.AttackTypeHolder</a></i>

</div>
<div class="dt">

Attack is the type of payload combinations to perform.

Batteringram is inserts the same payload into all defined payload positions at once, pitchfork combines multiple payload sets and clusterbomb generates
permutations and combinations for all payloads.

</div>

<hr />

<div class="dd">

<code>payloads</code>  <i>map[string]interface{}</i>

</div>
<div class="dt">

Payloads contains any payloads for the current request.

Payloads support both key-values combinations where a list
of payloads is provided, or optionally a single file can also
be provided as payload which will be read on run-time.

</div>

<hr />

<div class="dd">

<code>recursion</code>  <i>dns.bool</i>

</div>
<div class="dt">

Recursion determines if resolver should recurse all records to get fresh results.

</div>

<hr />

<div class="dd">

<code>resolvers</code>  <i>[]string</i>

</div>
<div class="dt">

Resolvers to use for the dns requests

</div>

<hr />





## DNSRequestTypeHolder
DNSRequestTypeHolder is used to hold internal type of the DNS type

Appears in:


- <code><a href="#dnsrequest">dns.Request</a>.type</code>





<hr />

<div class="dd">

<code></code>  <i>DNSRequestType</i>

</div>
<div class="dt">




Enum Values:


  - <code>A</code>

  - <code>NS</code>

  - <code>DS</code>

  - <code>CNAME</code>

  - <code>SOA</code>

  - <code>PTR</code>

  - <code>MX</code>

  - <code>TXT</code>

  - <code>AAAA</code>

  - <code>CAA</code>

  - <code>TLSA</code>

  - <code>ANY</code>
</div>

<hr />





## file.Request
Request contains a File matching mechanism for local disk operations.

Appears in:


- <code><a href="#template">Template</a>.file</code>


```yaml
extractors:
    - type: regex
      regex:
        - amzn\.mws\.[0-9a-f]{8}-[0-9a-f]{4}-[0-9a-f]{4}-[0-9a-f]{4}-[0-9a-f]{12}
extensions:
    - all
```

Part Definitions: 


- <code>template-id</code> - ID of the template executed
- <code>template-info</code> - Info Block of the template executed
- <code>template-path</code> - Path of the template executed
- <code>matched</code> - Matched is the input which was matched upon
- <code>path</code> - Path is the path of file on local filesystem
- <code>type</code> - Type is the type of request made
- <code>raw,body,all,data</code> - Raw contains the raw file contents

<hr />

<div class="dd">

<code>extensions</code>  <i>[]string</i>

</div>
<div class="dt">

Extensions is the list of extensions or mime types to perform matching on.



Examples:


```yaml
extensions:
    - .txt
    - .go
    - .json
```


</div>

<hr />

<div class="dd">

<code>denylist</code>  <i>[]string</i>

</div>
<div class="dt">

DenyList is the list of file, directories, mime types or extensions to deny during matching.

By default, it contains some non-interesting extensions that are hardcoded
in nuclei.



Examples:


```yaml
denylist:
    - .avi
    - .mov
    - .mp3
```


</div>

<hr />

<div class="dd">

<code>id</code>  <i>string</i>

</div>
<div class="dt">

ID is the optional id of the request

</div>

<hr />

<div class="dd">

<code>max-size</code>  <i>string</i>

</div>
<div class="dt">

MaxSize is the maximum size of the file to run request on.

By default, nuclei will process 1 GB of content and not go more than that.
It can be set to much lower or higher depending on use.
If set to "no" then all content will be processed



Examples:


```yaml
max-size: 5Mb
```


</div>

<hr />

<div class="dd">

<code>archive</code>  <i>bool</i>

</div>
<div class="dt">

elaborates archives

</div>

<hr />

<div class="dd">

<code>mime-type</code>  <i>bool</i>

</div>
<div class="dt">

enables mime types check

</div>

<hr />

<div class="dd">

<code>no-recursive</code>  <i>bool</i>

</div>
<div class="dt">

NoRecursive specifies whether to not do recursive checks if folders are provided.

</div>

<hr />





## network.Request
Request contains a Network protocol request to be made from a template

Appears in:


- <code><a href="#template">Template</a>.network</code>

- <code><a href="#template">Template</a>.tcp</code>


```yaml
host:
    - '{{Hostname}}'
    - '{{Hostname}}:2181'
inputs:
    - data: "envi\r\nquit\r\n"
read-size: 2048
matchers:
    - type: word
      words:
        - zookeeper.version
```

Part Definitions: 


- <code>template-id</code> - ID of the template executed
- <code>template-info</code> - Info Block of the template executed
- <code>template-path</code> - Path of the template executed
- <code>host</code> - Host is the input to the template
- <code>matched</code> - Matched is the input which was matched upon
- <code>type</code> - Type is the type of request made
- <code>request</code> - Network request made from the client
- <code>body,all,data</code> - Network response received from server (default)
- <code>raw</code> - Full Network protocol data

<hr />

<div class="dd">

<code>id</code>  <i>string</i>

</div>
<div class="dt">

ID is the optional id of the request

</div>

<hr />

<div class="dd">

<code>host</code>  <i>[]string</i>

</div>
<div class="dt">

Host to send network requests to.

Usually it's set to `{{Hostname}}`. If you want to enable TLS for
TCP Connection, you can use `tls://{{Hostname}}`.



Examples:


```yaml
host:
    - '{{Hostname}}'
```


</div>

<hr />

<div class="dd">

<code>attack</code>  <i><a href="#generatorsattacktypeholder">generators.AttackTypeHolder</a></i>

</div>
<div class="dt">

Attack is the type of payload combinations to perform.

Batteringram is inserts the same payload into all defined payload positions at once, pitchfork combines multiple payload sets and clusterbomb generates
permutations and combinations for all payloads.

</div>

<hr />

<div class="dd">

<code>payloads</code>  <i>map[string]interface{}</i>

</div>
<div class="dt">

Payloads contains any payloads for the current request.

Payloads support both key-values combinations where a list
of payloads is provided, or optionally a single file can also
be provided as payload which will be read on run-time.

</div>

<hr />

<div class="dd">

<code>inputs</code>  <i>[]<a href="#networkinput">network.Input</a></i>

</div>
<div class="dt">

Inputs contains inputs for the network socket

</div>

<hr />

<div class="dd">

<code>read-size</code>  <i>int</i>

</div>
<div class="dt">

ReadSize is the size of response to read at the end

Default value for read-size is 1024.



Examples:


```yaml
read-size: 2048
```


</div>

<hr />

<div class="dd">

<code>read-all</code>  <i>bool</i>

</div>
<div class="dt">

ReadAll determines if the data stream should be read till the end regardless of the size

Default value for read-all is false.



Examples:


```yaml
read-all: false
```


</div>

<hr />





## network.Input

Appears in:


- <code><a href="#networkrequest">network.Request</a>.inputs</code>





<hr />

<div class="dd">

<code>data</code>  <i>string</i>

</div>
<div class="dt">

Data is the data to send as the input.

It supports DSL Helper Functions as well as normal expressions.



Examples:


```yaml
data: TEST
```

```yaml
data: hex_decode('50494e47')
```


</div>

<hr />

<div class="dd">

<code>type</code>  <i><a href="#networkinputtypeholder">NetworkInputTypeHolder</a></i>

</div>
<div class="dt">

Type is the type of input specified in `data` field.

Default value is text, but hex can be used for hex formatted data.


Valid values:


  - <code>hex</code>

  - <code>text</code>
</div>

<hr />

<div class="dd">

<code>read</code>  <i>int</i>

</div>
<div class="dt">

Read is the number of bytes to read from socket.

This can be used for protocols which expect an immediate response. You can
read and write responses one after another and eventually perform matching
on every data captured with `name` attribute.

The [network docs](https://nuclei.projectdiscovery.io/templating-guide/protocols/network/) highlight more on how to do this.



Examples:


```yaml
read: 1024
```


</div>

<hr />

<div class="dd">

<code>name</code>  <i>string</i>

</div>
<div class="dt">

Name is the optional name of the data read to provide matching on.



Examples:


```yaml
name: prefix
```


</div>

<hr />





## NetworkInputTypeHolder
NetworkInputTypeHolder is used to hold internal type of the Network type

Appears in:


- <code><a href="#networkinput">network.Input</a>.type</code>





<hr />

<div class="dd">

<code></code>  <i>NetworkInputType</i>

</div>
<div class="dt">




Enum Values:


  - <code>hex</code>

  - <code>text</code>
</div>

<hr />





## headless.Request
Request contains a Headless protocol request to be made from a template

Appears in:


- <code><a href="#template">Template</a>.headless</code>



Part Definitions: 


- <code>template-id</code> - ID of the template executed
- <code>template-info</code> - Info Block of the template executed
- <code>template-path</code> - Path of the template executed
- <code>host</code> - Host is the input to the template
- <code>matched</code> - Matched is the input which was matched upon
- <code>type</code> - Type is the type of request made
- <code>req</code> - Headless request made from the client
- <code>resp,body,data</code> - Headless response received from client (default)

<hr />

<div class="dd">

<code>id</code>  <i>string</i>

</div>
<div class="dt">

ID is the optional id of the request

</div>

<hr />

<div class="dd">

<code>attack</code>  <i><a href="#generatorsattacktypeholder">generators.AttackTypeHolder</a></i>

</div>
<div class="dt">

Attack is the type of payload combinations to perform.

Batteringram is inserts the same payload into all defined payload positions at once, pitchfork combines multiple payload sets and clusterbomb generates
permutations and combinations for all payloads.

</div>

<hr />

<div class="dd">

<code>payloads</code>  <i>map[string]interface{}</i>

</div>
<div class="dt">

Payloads contains any payloads for the current request.

Payloads support both key-values combinations where a list
of payloads is provided, or optionally a single file can also
be provided as payload which will be read on run-time.

</div>

<hr />

<div class="dd">

<code>steps</code>  <i>[]<a href="#engineaction">engine.Action</a></i>

</div>
<div class="dt">

Steps is the list of actions to run for headless request

</div>

<hr />

<div class="dd">

<code>user_agent</code>  <i><a href="#useragentuseragentholder">userAgent.UserAgentHolder</a></i>

</div>
<div class="dt">

descriptions: |
 	 User-Agent is the type of user-agent to use for the request.

</div>

<hr />

<div class="dd">

<code>custom_user_agent</code>  <i>string</i>

</div>
<div class="dt">

description: |
 	 If UserAgent is set to custom, customUserAgent is the custom user-agent to use for the request.

</div>

<hr />

<div class="dd">

<code>stop-at-first-match</code>  <i>bool</i>

</div>
<div class="dt">

StopAtFirstMatch stops the execution of the requests and template as soon as a match is found.

</div>

<hr />

<div class="dd">

<code>fuzzing</code>  <i>[]<a href="#fuzzrule">fuzz.Rule</a></i>

</div>
<div class="dt">

Fuzzing describes schema to fuzz headless requests

</div>

<hr />

<<<<<<< HEAD
=======
<div class="dd">

<code>cookie-reuse</code>  <i>bool</i>

</div>
<div class="dt">

CookieReuse is an optional setting that enables cookie reuse

</div>

<hr />

>>>>>>> c851a6f3




## engine.Action
Action is an action taken by the browser to reach a navigation

 Each step that the browser executes is an action. Most navigations
 usually start from the ActionLoadURL event, and further navigations
 are discovered on the found page. We also keep track and only
 scrape new navigation from pages we haven't crawled yet.

Appears in:


- <code><a href="#headlessrequest">headless.Request</a>.steps</code>





<hr />

<div class="dd">

<code>args</code>  <i>map[string]string</i>

</div>
<div class="dt">

Args contain arguments for the headless action.
Per action arguments are described in detail [here](https://nuclei.projectdiscovery.io/templating-guide/protocols/headless/).

</div>

<hr />

<div class="dd">

<code>name</code>  <i>string</i>

</div>
<div class="dt">

Name is the name assigned to the headless action.

This can be used to execute code, for instance in browser
DOM using script action, and get the result in a variable
which can be matched upon by nuclei. An Example template [here](https://github.com/projectdiscovery/nuclei-templates/blob/main/headless/prototype-pollution-check.yaml).

</div>

<hr />

<div class="dd">

<code>description</code>  <i>string</i>

</div>
<div class="dt">

Description is the optional description of the headless action

</div>

<hr />

<div class="dd">

<code>action</code>  <i><a href="#actiontypeholder">ActionTypeHolder</a></i>

</div>
<div class="dt">

Action is the type of the action to perform.

</div>

<hr />





## ActionTypeHolder
ActionTypeHolder is used to hold internal type of the action

Appears in:


- <code><a href="#engineaction">engine.Action</a>.action</code>





<hr />

<div class="dd">

<code></code>  <i>ActionType</i>

</div>
<div class="dt">




Enum Values:


  - <code>navigate</code>

  - <code>script</code>

  - <code>click</code>

  - <code>rightclick</code>

  - <code>text</code>

  - <code>screenshot</code>

  - <code>time</code>

  - <code>select</code>

  - <code>files</code>

  - <code>waitload</code>

  - <code>getresource</code>

  - <code>extract</code>

  - <code>setmethod</code>

  - <code>addheader</code>

  - <code>setheader</code>

  - <code>deleteheader</code>

  - <code>setbody</code>

  - <code>waitevent</code>

  - <code>keyboard</code>

  - <code>debug</code>

  - <code>sleep</code>

  - <code>waitvisible</code>
</div>

<hr />





## userAgent.UserAgentHolder
UserAgentHolder holds a UserAgent type. Required for un/marshalling purposes

Appears in:


- <code><a href="#headlessrequest">headless.Request</a>.user_agent</code>





<hr />

<div class="dd">

<code></code>  <i>UserAgent</i>

</div>
<div class="dt">




Enum Values:


  - <code>random</code>

  - <code>off</code>

  - <code>default</code>

  - <code>custom</code>
</div>

<hr />





## ssl.Request
Request is a request for the SSL protocol

Appears in:


- <code><a href="#template">Template</a>.ssl</code>



Part Definitions: 


- <code>type</code> - Type is the type of request made
- <code>response</code> - JSON SSL protocol handshake details
- <code>not_after</code> - Timestamp after which the remote cert expires
- <code>host</code> - Host is the input to the template
- <code>matched</code> - Matched is the input which was matched upon

<hr />

<div class="dd">

<code>address</code>  <i>string</i>

</div>
<div class="dt">

Address contains address for the request

</div>

<hr />

<div class="dd">

<code>min_version</code>  <i>string</i>

</div>
<div class="dt">

Minimum tls version - auto if not specified.


Valid values:


  - <code>sslv3</code>

  - <code>tls10</code>

  - <code>tls11</code>

  - <code>tls12</code>

  - <code>tls13</code>
</div>

<hr />

<div class="dd">

<code>max_version</code>  <i>string</i>

</div>
<div class="dt">

Max tls version - auto if not specified.


Valid values:


  - <code>sslv3</code>

  - <code>tls10</code>

  - <code>tls11</code>

  - <code>tls12</code>

  - <code>tls13</code>
</div>

<hr />

<div class="dd">

<code>cipher_suites</code>  <i>[]string</i>

</div>
<div class="dt">

Client Cipher Suites  - auto if not specified.

</div>

<hr />

<div class="dd">

<code>scan_mode</code>  <i>string</i>

</div>
<div class="dt">

description: |
   Tls Scan Mode - auto if not specified
 values:
   - "ctls"
   - "ztls"
   - "auto"
	 - "openssl" # reverts to "auto" is openssl is not installed

</div>

<hr />





## websocket.Request
Request is a request for the Websocket protocol

Appears in:


- <code><a href="#template">Template</a>.websocket</code>



Part Definitions: 


- <code>type</code> - Type is the type of request made
- <code>success</code> - Success specifies whether websocket connection was successful
- <code>request</code> - Websocket request made to the server
- <code>response</code> - Websocket response received from the server
- <code>host</code> - Host is the input to the template
- <code>matched</code> - Matched is the input which was matched upon

<hr />

<div class="dd">

<code>address</code>  <i>string</i>

</div>
<div class="dt">

Address contains address for the request

</div>

<hr />

<div class="dd">

<code>inputs</code>  <i>[]<a href="#websocketinput">websocket.Input</a></i>

</div>
<div class="dt">

Inputs contains inputs for the websocket protocol

</div>

<hr />

<div class="dd">

<code>headers</code>  <i>map[string]string</i>

</div>
<div class="dt">

Headers contains headers for the request.

</div>

<hr />

<div class="dd">

<code>attack</code>  <i><a href="#generatorsattacktypeholder">generators.AttackTypeHolder</a></i>

</div>
<div class="dt">

Attack is the type of payload combinations to perform.

Sniper is each payload once, pitchfork combines multiple payload sets and clusterbomb generates
permutations and combinations for all payloads.

</div>

<hr />

<div class="dd">

<code>payloads</code>  <i>map[string]interface{}</i>

</div>
<div class="dt">

Payloads contains any payloads for the current request.

Payloads support both key-values combinations where a list
of payloads is provided, or optionally a single file can also
be provided as payload which will be read on run-time.

</div>

<hr />





## websocket.Input

Appears in:


- <code><a href="#websocketrequest">websocket.Request</a>.inputs</code>





<hr />

<div class="dd">

<code>data</code>  <i>string</i>

</div>
<div class="dt">

Data is the data to send as the input.

It supports DSL Helper Functions as well as normal expressions.



Examples:


```yaml
data: TEST
```

```yaml
data: hex_decode('50494e47')
```


</div>

<hr />

<div class="dd">

<code>name</code>  <i>string</i>

</div>
<div class="dt">

Name is the optional name of the data read to provide matching on.



Examples:


```yaml
name: prefix
```


</div>

<hr />





## whois.Request
Request is a request for the WHOIS protocol

Appears in:


- <code><a href="#template">Template</a>.whois</code>





<hr />

<div class="dd">

<code>query</code>  <i>string</i>

</div>
<div class="dt">

Query contains query for the request

</div>

<hr />

<div class="dd">

<code>server</code>  <i>string</i>

</div>
<div class="dt">

description: |
 	 Optional WHOIS server URL.

 	 If present, specifies the WHOIS server to execute the Request on.
   Otherwise, nil enables bootstrapping

</div>

<hr />





## http.SignatureTypeHolder
SignatureTypeHolder is used to hold internal type of the signature

Appears in:


- <code><a href="#template">Template</a>.signature</code>







## variables.Variable
Variable is a key-value pair of strings that can be used
 throughout template.

Appears in:


- <code><a href="#template">Template</a>.variables</code>





<|MERGE_RESOLUTION|>--- conflicted
+++ resolved
@@ -2739,31 +2739,6 @@
 </div>
 <div class="dt">
 
-Fuzzing describes schema to fuzz headless requests
-
-</div>
-
-<hr />
-
-<<<<<<< HEAD
-=======
-<div class="dd">
-
-<code>cookie-reuse</code>  <i>bool</i>
-
-</div>
-<div class="dt">
-
-CookieReuse is an optional setting that enables cookie reuse
-
-</div>
-
-<hr />
-
->>>>>>> c851a6f3
-
-
-
 
 ## engine.Action
 Action is an action taken by the browser to reach a navigation
