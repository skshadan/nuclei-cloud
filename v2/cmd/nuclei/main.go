--- conflicted
+++ resolved
@@ -86,11 +86,7 @@
 		flagSet.BoolVarP(&options.JSONRequests, "include-rr", "irr", false, "include request/response pairs in the JSONL output (for findings only)"),
 
 		flagSet.BoolVarP(&options.NoMeta, "no-meta", "nm", false, "don't display match metadata"),
-<<<<<<< HEAD
-		flagSet.BoolVarP(&options.NoTimestamp, "no-timestamp", "ntime", false, "don't display timestamp metadata"),
-=======
 		flagSet.BoolVarP(&options.NoTimestamp, "no-timestamp", "nts", false, "don't display timestamp metadata in CLI output"),
->>>>>>> a0872989
 		flagSet.StringVarP(&options.ReportingDB, "report-db", "rdb", "", "local nuclei reporting database (always use this to persist report data)"),
 
 		flagSet.StringVarP(&options.DiskExportDirectory, "markdown-export", "me", "", "directory to export results in markdown format"),
