--- conflicted
+++ resolved
@@ -62,15 +62,14 @@
 	parsedString := parsed.String()
 	values["BaseURL"] = parsedString
 
-<<<<<<< HEAD
 	// merge with vars
 	if !r.options.Options.Vars.IsEmpty() {
 		values = generators.MergeMaps(values, r.options.Options.Vars.AsMap())
-=======
+	}
+
 	// merge with env vars
 	if r.options.Options.EnvironmentVariables {
 		values = generators.MergeMaps(values, generators.EnvVars())
->>>>>>> 3ed04dd9
 	}
 
 	// If data contains \n it's a raw request, process it like raw. Else
