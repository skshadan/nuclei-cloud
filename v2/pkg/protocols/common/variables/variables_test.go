package variables

import (
	"testing"
	"time"

	"github.com/stretchr/testify/require"
	"gopkg.in/yaml.v2"
)

func TestVariablesEvaluate(t *testing.T) {
	data := `a1: rand_base(5)
a2: md5(a1)
a3: this_is_random_text
a4: date("%Y")
a5: reverse(hostname)
a6: 123456`

	variables := Variable{}
	err := yaml.Unmarshal([]byte(data), &variables)
	require.NoError(t, err, "could not unmarshal variables")

	result := variables.Evaluate(map[string]interface{}{"hostname": "google.com"})
<<<<<<< HEAD
	require.Equal(t, map[string]interface{}{"a1": "BpLnf", "a2": "531403a4c6a4133e42d0499b5a6ee60f", "a3": "this_is_random_text", "a4": "2022", "a5": "moc.elgoog", "a6": "123456"}, result, "could not get correct elements")
=======
	a4 := time.Now().Format("2006-01-02")
	require.Equal(t, map[string]interface{}{"a1": "BpLnf", "a2": "531403a4c6a4133e42d0499b5a6ee60f", "a3": "this_is_random_text", "a4": a4, "a5": "moc.elgoog", "a6": "123456"}, result, "could not get correct elements")
>>>>>>> a15ec3d3
}<|MERGE_RESOLUTION|>--- conflicted
+++ resolved
@@ -9,22 +9,18 @@
 )
 
 func TestVariablesEvaluate(t *testing.T) {
-	data := `a1: rand_base(5)
-a2: md5(a1)
-a3: this_is_random_text
-a4: date("%Y")
-a5: reverse(hostname)
-a6: 123456`
+	data := `a1: "{{rand_base(5)}}"
+a2: "{{md5(a1)}}"
+a3: "this_is_random_text"
+a4: "{{date('%Y-%M-%D')}}"
+a5: "{{reverse(hostname)}}"
+a6: "123456"`
 
 	variables := Variable{}
 	err := yaml.Unmarshal([]byte(data), &variables)
 	require.NoError(t, err, "could not unmarshal variables")
 
 	result := variables.Evaluate(map[string]interface{}{"hostname": "google.com"})
-<<<<<<< HEAD
-	require.Equal(t, map[string]interface{}{"a1": "BpLnf", "a2": "531403a4c6a4133e42d0499b5a6ee60f", "a3": "this_is_random_text", "a4": "2022", "a5": "moc.elgoog", "a6": "123456"}, result, "could not get correct elements")
-=======
 	a4 := time.Now().Format("2006-01-02")
 	require.Equal(t, map[string]interface{}{"a1": "BpLnf", "a2": "531403a4c6a4133e42d0499b5a6ee60f", "a3": "this_is_random_text", "a4": a4, "a5": "moc.elgoog", "a6": "123456"}, result, "could not get correct elements")
->>>>>>> a15ec3d3
 }