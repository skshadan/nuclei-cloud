package network

import (
<<<<<<< HEAD
	"fmt"
=======
	"net"
>>>>>>> b3805999
	"strings"

	"github.com/pkg/errors"

	"github.com/projectdiscovery/fastdialer/fastdialer"
	"github.com/projectdiscovery/fileutil"
	"github.com/projectdiscovery/nuclei/v2/pkg/operators"
	"github.com/projectdiscovery/nuclei/v2/pkg/protocols"
	"github.com/projectdiscovery/nuclei/v2/pkg/protocols/common/expressions"
	"github.com/projectdiscovery/nuclei/v2/pkg/protocols/common/generators"
	"github.com/projectdiscovery/nuclei/v2/pkg/protocols/network/networkclientpool"
)

// Request contains a Network protocol request to be made from a template
type Request struct {
	// ID is the optional id of the request
	ID string `yaml:"id,omitempty" jsonschema:"title=id of the request,description=ID of the network request"`

	// description: |
	//   Host to send network requests to.
	//
	//   Usually it's set to `{{Hostname}}`. If you want to enable TLS for
	//   TCP Connection, you can use `tls://{{Hostname}}`.
	// examples:
	//   - value: |
	//       []string{"{{Hostname}}"}
	Address   []string `yaml:"host,omitempty" jsonschema:"title=host to send requests to,description=Host to send network requests to"`
	addresses []addressKV

	// description: |
	//   Attack is the type of payload combinations to perform.
	//
	//   Batteringram is same payload into all of the defined payload positions at once, pitchfork combines multiple payload sets and clusterbomb generates
	//   permutations and combinations for all payloads.
	// values:
	//   - "batteringram"
	//   - "pitchfork"
	//   - "clusterbomb"
	AttackType generators.AttackTypeHolder `yaml:"attack,omitempty" jsonschema:"title=attack is the payload combination,description=Attack is the type of payload combinations to perform,enum=batteringram,enum=pitchfork,enum=clusterbomb"`
	// description: |
	//   Payloads contains any payloads for the current request.
	//
	//   Payloads support both key-values combinations where a list
	//   of payloads is provided, or optionally a single file can also
	//   be provided as payload which will be read on run-time.
	Payloads map[string]interface{} `yaml:"payloads,omitempty" jsonschema:"title=payloads for the network request,description=Payloads contains any payloads for the current request"`

	// description: |
	//   Inputs contains inputs for the network socket
	Inputs []*Input `yaml:"inputs,omitempty" jsonschema:"title=inputs for the network request,description=Inputs contains any input/output for the current request"`
	// description: |
	//   ReadSize is the size of response to read at the end
	//
	//   Default value for read-size is 1024.
	// examples:
	//   - value: "2048"
	ReadSize int `yaml:"read-size,omitempty" jsonschema:"title=size of network response to read,description=Size of response to read at the end. Default is 1024 bytes"`
	// description: |
	//   ReadAll determines if the data stream should be read till the end regardless of the size
	//
	//   Default value for read-all is false.
	// examples:
	//   - value: false
	ReadAll bool `yaml:"read-all,omitempty" jsonschema:"title=read all response stream,description=Read all response stream till the server stops sending"`

	// description: |
	//   SelfContained specifies if the request is self contained.
	SelfContained bool `yaml:"-" json:"-"`

	// Operators for the current request go here.
	operators.Operators `yaml:",inline,omitempty"`
	CompiledOperators   *operators.Operators `yaml:"-"`

	generator *generators.PayloadGenerator
	// cache any variables that may be needed for operation.
	dialer        *fastdialer.Dialer
	options       *protocols.ExecuterOptions
	dynamicValues map[string]interface{}
}

type addressKV struct {
	address string
	tls     bool
}

// Input is the input to send on the network
type Input struct {
	// description: |
	//   Data is the data to send as the input.
	//
	//   It supports DSL Helper Functions as well as normal expressions.
	// examples:
	//   - value: "\"TEST\""
	//   - value: "\"hex_decode('50494e47')\""
	Data string `yaml:"data,omitempty" jsonschema:"title=data to send as input,description=Data is the data to send as the input"`
	// description: |
	//   Type is the type of input specified in `data` field.
	//
	//   Default value is text, but hex can be used for hex formatted data.
	// values:
	//   - "hex"
	//   - "text"
	Type NetworkInputTypeHolder `yaml:"type,omitempty" jsonschema:"title=type is the type of input data,description=Type of input specified in data field,enum=hex,enum=text"`
	// description: |
	//   Read is the number of bytes to read from socket.
	//
	//   This can be used for protocols which expect an immediate response. You can
	//   read and write responses one after another and evetually perform matching
	//   on every data captured with `name` attribute.
	//
	//   The [network docs](https://nuclei.projectdiscovery.io/templating-guide/protocols/network/) highlight more on how to do this.
	// examples:
	//   - value: "1024"
	Read int `yaml:"read,omitempty" jsonschema:"title=bytes to read from socket,description=Number of bytes to read from socket"`
	// description: |
	//   Name is the optional name of the data read to provide matching on.
	// examples:
	//   - value: "\"prefix\""
	Name string `yaml:"name,omitempty" jsonschema:"title=optional name for data read,description=Optional name of the data read to provide matching on"`
}

// GetID returns the unique ID of the request if any.
func (request *Request) GetID() string {
	return request.ID
}

// Compile compiles the protocol request for further execution.
func (request *Request) Compile(options *protocols.ExecuterOptions) error {
	var shouldUseTLS bool
	var err error

	request.options = options
	for _, address := range request.Address {
		// check if the connection should be encrypted
		if strings.HasPrefix(address, "tls://") {
			shouldUseTLS = true
			address = strings.TrimPrefix(address, "tls://")
		}
		request.addresses = append(request.addresses, addressKV{address: address, tls: shouldUseTLS})
	}
	// Pre-compile any input dsl functions before executing the request.
	for _, input := range request.Inputs {
		if input.Type.String() != "" {
			continue
		}
		if compiled, evalErr := expressions.Evaluate(input.Data, map[string]interface{}{}); evalErr == nil {
			input.Data = compiled
		}
	}

	// Resolve payload paths from vars if they exists
	for name, payload := range request.options.Options.VarsPayload() {
		payloadStr, ok := payload.(string)
		// check if inputs contains the payload
		var hasPayloadName bool
		for _, input := range request.Inputs {
			if input.Type.String() != "" {
				continue
			}
			if expressions.ContainsVariablesWithNames(map[string]interface{}{name: payload}, input.Data) == nil {
				hasPayloadName = true
				break
			}
		}
		if ok && hasPayloadName && fileutil.FileExists(payloadStr) {
			if request.Payloads == nil {
				request.Payloads = make(map[string]interface{})
			}
			request.Payloads[name] = payloadStr
		}
	}

	if len(request.Payloads) > 0 {
		request.generator, err = generators.New(request.Payloads, request.AttackType.Value, request.options.TemplatePath, request.options.Catalog)
		if err != nil {
			return errors.Wrap(err, "could not parse payloads")
		}
	}

	// Create a client for the class
	client, err := networkclientpool.Get(options.Options, &networkclientpool.Configuration{})
	if err != nil {
		return errors.Wrap(err, "could not get network client")
	}
	request.dialer = client

	if len(request.Matchers) > 0 || len(request.Extractors) > 0 {
		compiled := &request.Operators
		if err := compiled.Compile(); err != nil {
			return errors.Wrap(err, "could not compile operators")
		}
		request.CompiledOperators = compiled
	}
	return nil
}

// Requests returns the total number of requests the YAML rule will perform
func (request *Request) Requests() int {
	return len(request.Address)
}<|MERGE_RESOLUTION|>--- conflicted
+++ resolved
@@ -1,11 +1,8 @@
 package network
 
 import (
-<<<<<<< HEAD
 	"fmt"
-=======
 	"net"
->>>>>>> b3805999
 	"strings"
 
 	"github.com/pkg/errors"
