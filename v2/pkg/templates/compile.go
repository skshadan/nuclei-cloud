--- conflicted
+++ resolved
@@ -182,8 +182,7 @@
 		}
 		template.Executer = executer.NewExecuter(requests, &options)
 	}
-<<<<<<< HEAD
-=======
+  
 	template.Path = filePath
 
 	template.parseSelfContainedRequests()
@@ -203,5 +202,4 @@
 	for _, request := range t.RequestsNetwork {
 		request.SelfContained = true
 	}
->>>>>>> 379233c6
 }