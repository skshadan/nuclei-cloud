package config

import (
	"os"
	"path"
	"time"

	jsoniter "github.com/json-iterator/go"
	"github.com/pkg/errors"
	"github.com/projectdiscovery/gologger"
	"gopkg.in/yaml.v2"
)

// Config contains the internal nuclei engine configuration
type Config struct {
	TemplatesDirectory string    `json:"templates-directory,omitempty"`
	CurrentVersion     string    `json:"current-version,omitempty"`
	LastChecked        time.Time `json:"last-checked,omitempty"`
	IgnoreURL          string    `json:"ignore-url,omitempty"`
	NucleiVersion      string    `json:"nuclei-version,omitempty"`
	LastCheckedIgnore  time.Time `json:"last-checked-ignore,omitempty"`

	NucleiLatestVersion          string `json:"nuclei-latest-version"`
	NucleiTemplatesLatestVersion string `json:"nuclei-templates-latest-version"`
}

// nucleiConfigFilename is the filename of nuclei configuration file.
const nucleiConfigFilename = ".templates-config.json"

// Version is the current version of nuclei
<<<<<<< HEAD
const Version = `2.4.x`
=======
const Version = `2.4.3-dev`
>>>>>>> f516136b

func getConfigDetails() (string, error) {
	homeDir, err := os.UserHomeDir()
	if err != nil {
		return "", errors.Wrap(err, "could not get home directory")
	}
	configDir := path.Join(homeDir, "/.config", "/nuclei")
	_ = os.MkdirAll(configDir, os.ModePerm)
	templatesConfigFile := path.Join(configDir, nucleiConfigFilename)
	return templatesConfigFile, nil
}

// ReadConfiguration reads the nuclei configuration file from disk.
func ReadConfiguration() (*Config, error) {
	templatesConfigFile, err := getConfigDetails()
	if err != nil {
		return nil, err
	}

	file, err := os.Open(templatesConfigFile)
	if err != nil {
		return nil, err
	}
	defer file.Close()

	config := &Config{}
	err = jsoniter.NewDecoder(file).Decode(config)
	if err != nil {
		return nil, err
	}
	return config, nil
}

// WriteConfiguration writes the updated nuclei configuration to disk
func WriteConfiguration(config *Config, checked, checkedIgnore bool) error {
	if config.IgnoreURL == "" {
		config.IgnoreURL = "https://raw.githubusercontent.com/projectdiscovery/nuclei-templates/master/.nuclei-ignore"
	}
	if checked {
		config.LastChecked = time.Now()
	}
	if checkedIgnore {
		config.LastCheckedIgnore = time.Now()
	}
	config.NucleiVersion = Version

	templatesConfigFile, err := getConfigDetails()
	if err != nil {
		return err
	}
	file, err := os.OpenFile(templatesConfigFile, os.O_WRONLY|os.O_CREATE|os.O_TRUNC, 0777)
	if err != nil {
		return err
	}
	defer file.Close()

	err = jsoniter.NewEncoder(file).Encode(config)
	if err != nil {
		return err
	}
	return nil
}

const nucleiIgnoreFile = ".nuclei-ignore"

// IgnoreFile is an internal nuclei template blocking configuration file
type IgnoreFile struct {
	Tags  []string `yaml:"tags"`
	Files []string `yaml:"files"`
}

// ReadIgnoreFile reads the nuclei ignore file returning blocked tags and paths
func ReadIgnoreFile() IgnoreFile {
	file, err := os.Open(getIgnoreFilePath())
	if err != nil {
		gologger.Error().Msgf("Could not read nuclei-ignore file: %s\n", err)
		return IgnoreFile{}
	}
	defer file.Close()

	ignore := IgnoreFile{}
	if err := yaml.NewDecoder(file).Decode(&ignore); err != nil {
		gologger.Error().Msgf("Could not parse nuclei-ignore file: %s\n", err)
		return IgnoreFile{}
	}
	return ignore
}

// getIgnoreFilePath returns the ignore file path for the runner
func getIgnoreFilePath() string {
	var defIgnoreFilePath string

	home, err := os.UserHomeDir()
	if err == nil {
		configDir := path.Join(home, "/.config", "/nuclei")
		_ = os.MkdirAll(configDir, os.ModePerm)

		defIgnoreFilePath = path.Join(configDir, nucleiIgnoreFile)
		return defIgnoreFilePath
	}
	cwd, err := os.Getwd()
	if err != nil {
		return defIgnoreFilePath
	}
	cwdIgnoreFilePath := path.Join(cwd, nucleiIgnoreFile)
	return cwdIgnoreFilePath
}<|MERGE_RESOLUTION|>--- conflicted
+++ resolved
@@ -28,11 +28,7 @@
 const nucleiConfigFilename = ".templates-config.json"
 
 // Version is the current version of nuclei
-<<<<<<< HEAD
-const Version = `2.4.x`
-=======
 const Version = `2.4.3-dev`
->>>>>>> f516136b
 
 func getConfigDetails() (string, error) {
 	homeDir, err := os.UserHomeDir()
