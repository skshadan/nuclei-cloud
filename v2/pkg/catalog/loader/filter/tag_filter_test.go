--- conflicted
+++ resolved
@@ -42,7 +42,6 @@
 		require.Nil(t, err, "could not get match")
 		require.True(t, matched, "could not get correct match")
 	})
-<<<<<<< HEAD
 	t.Run("match-includes", func(t *testing.T) {
 		config := &Config{
 			Tags:        []string{"fuzz"},
@@ -53,8 +52,6 @@
 		require.Nil(t, err, "could not get match")
 		require.True(t, matched, "could not get correct match")
 	})
-=======
->>>>>>> f516136b
 	t.Run("match-author", func(t *testing.T) {
 		config := &Config{
 			Authors: []string{"pdteam"},
@@ -77,7 +74,7 @@
 			ExcludeTags: []string{"another"},
 		}
 		filter := New(config)
-		matched, _ := filter.Match("another", "pdteam", "high")
+		matched, _ := filter.Match([]string{"another"}, []string{"pdteam"}, severity.High)
 		require.False(t, matched, "could not get correct match")
 	})
 	t.Run("match-conditions", func(t *testing.T) {
