--- conflicted
+++ resolved
@@ -25,9 +25,9 @@
 	"github.com/pkg/errors"
 
 	"github.com/projectdiscovery/gologger"
+	"github.com/projectdiscovery/nuclei-updatecheck-api/client"
 	"github.com/projectdiscovery/nuclei/v2/pkg/catalog/config"
 
-	"github.com/projectdiscovery/nuclei-updatecheck-api/client"
 	"github.com/tj/go-update"
 	"github.com/tj/go-update/progress"
 	githubUpdateStore "github.com/tj/go-update/stores/github"
@@ -76,21 +76,13 @@
 		return nil
 	}
 	client.InitNucleiVersion(config.Version)
-	r.fetchLatestVersionsFromGithub(configDir) // also fetch latest versions
-
-<<<<<<< HEAD
-	// Tests if last checked time for nuclei-ignore file was more than 1 hour ago, if yes, updates the local content.
-	// Retrieves the latest version number of nuclei and nuclei-templates from GitHub, to check if the current build is using outdated versions or not.
-	checkedIgnore := false
-	if r.templatesConfig == nil || time.Since(r.templatesConfig.LastCheckedIgnore) > 1*time.Hour {
-		checkedIgnore = r.checkNucleiIgnoreFileUpdates(configDir)
-=======
+	r.fetchLatestVersionsFromGithub(configDir) // also fetch the latest versions
+
 	ctx := context.Background()
 
 	var noTemplatesFound bool
 	if _, err := os.Stat(r.templatesConfig.TemplatesDirectory); os.IsNotExist(err) {
 		noTemplatesFound = true
->>>>>>> 4845b853
 	}
 
 	if r.templatesConfig.TemplateVersion == "" || (r.options.TemplatesDirectory != "" && r.templatesConfig.TemplatesDirectory != r.options.TemplatesDirectory) || noTemplatesFound {
@@ -103,62 +95,34 @@
 		if r.options.TemplatesDirectory != "" && r.options.TemplatesDirectory != filepath.Join(home, "nuclei-templates") {
 			r.templatesConfig.TemplatesDirectory, _ = filepath.Abs(r.options.TemplatesDirectory)
 		}
-		r.fetchLatestVersionsFromGithub(configDir) // also fetch latest versions
+		r.fetchLatestVersionsFromGithub(configDir) // also fetch the latest versions
 
 		version, err := semver.Parse(r.templatesConfig.NucleiTemplatesLatestVersion)
 		if err != nil {
 			return err
 		}
 
-<<<<<<< HEAD
 		// Download the repository and write the revision to a HEAD file.
-		version, asset, getErr := r.getLatestTemplateReleaseFromGithub()
-=======
-		// Download the repository and also write the revision to a HEAD file.
 		asset, getErr := r.getLatestReleaseFromGithub(r.templatesConfig.NucleiTemplatesLatestVersion)
->>>>>>> 4845b853
 		if getErr != nil {
 			return getErr
 		}
 		gologger.Verbose().Msgf("Downloading nuclei-templates (v%s) to %s\n", version.String(), r.templatesConfig.TemplatesDirectory)
 
-<<<<<<< HEAD
-		r.fetchLatestVersionsFromGithub() // also fetch the latest versions
 		if _, err := r.downloadReleaseAndUnzip(ctx, version.String(), asset.GetZipballURL()); err != nil {
-=======
-		_, err = r.downloadReleaseAndUnzip(ctx, version.String(), asset.GetZipballURL())
-		if err != nil {
->>>>>>> 4845b853
 			return err
 		}
 		r.templatesConfig.TemplateVersion = version.String()
 
-<<<<<<< HEAD
-		if err := config.WriteConfiguration(r.templatesConfig, true, checkedIgnore); err != nil {
-=======
-		err = config.WriteConfiguration(r.templatesConfig)
-		if err != nil {
->>>>>>> 4845b853
+		if err := config.WriteConfiguration(r.templatesConfig); err != nil {
 			return err
 		}
 		gologger.Info().Msgf("Successfully downloaded nuclei-templates (v%s). GoodLuck!\n", version.String())
 		return nil
 	}
 
-<<<<<<< HEAD
-	// If the template update was not requested explicitly by the user,
-	// and the last version check was less than 24 hours ago,
-	// then no further action is required.
-	if time.Since(r.templatesConfig.LastChecked) < 24*time.Hour && !r.options.UpdateTemplates {
-		return nil
-	}
-
-	// Get the current configuration from disk.
-	verText := r.templatesConfig.CurrentVersion
-=======
 	// Get the configuration currently on disk.
 	verText := r.templatesConfig.TemplateVersion
->>>>>>> 4845b853
 	indices := reVersion.FindStringIndex(verText)
 	if indices == nil {
 		return fmt.Errorf("invalid release found with tag %s", err)
@@ -172,11 +136,7 @@
 		return err
 	}
 
-<<<<<<< HEAD
-	version, asset, err := r.getLatestTemplateReleaseFromGithub()
-=======
 	version, err := semver.Parse(r.templatesConfig.NucleiTemplatesLatestVersion)
->>>>>>> 4845b853
 	if err != nil {
 		return err
 	}
@@ -198,26 +158,15 @@
 		r.templatesConfig.TemplateVersion = version.String()
 
 		gologger.Verbose().Msgf("Downloading nuclei-templates (v%s) to %s\n", version.String(), r.templatesConfig.TemplatesDirectory)
-<<<<<<< HEAD
-		r.fetchLatestVersionsFromGithub()
-		if _, err := r.downloadReleaseAndUnzip(ctx, version.String(), asset.GetZipballURL()); err != nil {
-			return err
-		}
-
-		if err := config.WriteConfiguration(r.templatesConfig, true, checkedIgnore); err != nil {
-=======
 
 		asset, err := r.getLatestReleaseFromGithub(r.templatesConfig.NucleiTemplatesLatestVersion)
 		if err != nil {
 			return err
 		}
-		_, err = r.downloadReleaseAndUnzip(ctx, version.String(), asset.GetZipballURL())
-		if err != nil {
-			return err
-		}
-		err = config.WriteConfiguration(r.templatesConfig)
-		if err != nil {
->>>>>>> 4845b853
+		if _, err := r.downloadReleaseAndUnzip(ctx, version.String(), asset.GetZipballURL()); err != nil {
+			return err
+		}
+		if err := config.WriteConfiguration(r.templatesConfig); err != nil {
 			return err
 		}
 		gologger.Info().Msgf("Successfully updated nuclei-templates (v%s). GoodLuck!\n", version.String())
@@ -259,12 +208,8 @@
 	return true
 }
 
-<<<<<<< HEAD
-func (r *Runner) getLatestTemplateReleaseFromGithub() (semver.Version, *github.RepositoryRelease, error) {
-=======
-// getLatestReleaseFromGithub returns the latest release from github
+// getLatestReleaseFromGithub returns the latest release from GitHub
 func (r *Runner) getLatestReleaseFromGithub(latestTag string) (*github.RepositoryRelease, error) {
->>>>>>> 4845b853
 	client := github.NewClient(nil)
 
 	release, _, err := client.Repositories.GetReleaseByTag(context.Background(), userName, repoName, "v"+latestTag)
@@ -509,22 +454,12 @@
 	table.Render()
 }
 
-<<<<<<< HEAD
 // fetchLatestVersionsFromGithub fetches the latest versions of nuclei repos from GitHub
-func (r *Runner) fetchLatestVersionsFromGithub() {
-	nucleiLatest, err := r.githubFetchLatestTagRepo("projectdiscovery/nuclei")
-	if err != nil {
-		gologger.Warning().Msgf("Could not fetch latest nuclei release: %s", err)
-	}
-	templatesLatest, err := r.githubFetchLatestTagRepo("projectdiscovery/nuclei-templates")
-=======
-// fetchLatestVersionsFromGithub fetches latest versions of nuclei repos from github
 //
 // This fetches latest nuclei/templates/ignore from https://version-check.nuclei.sh/versions
 // If you want to disable this automatic update check, use -nut flag.
 func (r *Runner) fetchLatestVersionsFromGithub(configDir string) {
 	versions, err := client.GetLatestNucleiTemplatesVersion()
->>>>>>> 4845b853
 	if err != nil {
 		gologger.Warning().Msgf("Could not fetch latest releases: %s", err)
 		return
@@ -533,42 +468,11 @@
 		r.templatesConfig.NucleiLatestVersion = versions.Nuclei
 		r.templatesConfig.NucleiTemplatesLatestVersion = versions.Templates
 
-<<<<<<< HEAD
-// githubFetchLatestTagRepo fetches the latest tag of the given repository from GitHub
-// This function was half written by the GitHub Copilot AI :D.
-func (r *Runner) githubFetchLatestTagRepo(repo string) (string, error) {
-	ctx, cancel := context.WithTimeout(context.Background(), 10*time.Second)
-	defer cancel()
-
-	url := fmt.Sprintf("https://api.github.com/repos/%s/tags", repo)
-	req, err := http.NewRequestWithContext(ctx, http.MethodGet, url, nil)
-	if err != nil {
-		return "", err
-	}
-	resp, err := http.DefaultClient.Do(req)
-	if err != nil {
-		return "", err
-	}
-
-	defer resp.Body.Close()
-	body, err := ioutil.ReadAll(resp.Body)
-	if err != nil {
-		return "", err
-	}
-
-	var tags []githubTagData
-	if err := json.Unmarshal(body, &tags); err != nil {
-		return "", err
-	}
-	if len(tags) == 0 {
-		return "", fmt.Errorf("no tags found for %s", repo)
-=======
 		// If the fetch has resulted in new version of ignore file, update.
 		if r.templatesConfig.NucleiIgnoreHash == "" || r.templatesConfig.NucleiIgnoreHash != versions.IgnoreHash {
 			r.templatesConfig.NucleiIgnoreHash = versions.IgnoreHash
 			r.checkNucleiIgnoreFileUpdates(configDir)
 		}
->>>>>>> 4845b853
 	}
 }
 
