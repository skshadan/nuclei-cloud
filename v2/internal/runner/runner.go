--- conflicted
+++ resolved
@@ -378,12 +378,8 @@
 			var result executer.Result
 
 			if httpExecuter != nil {
-<<<<<<< HEAD
 				result = httpExecuter.ExecuteHTTP(p, URL)
-=======
-				result = httpExecuter.ExecuteHTTP(URL)
 				globalresult.Or(result.GotResults)
->>>>>>> 5fa309cb
 			}
 			if dnsExecuter != nil {
 				result = dnsExecuter.ExecuteDNS(URL)
