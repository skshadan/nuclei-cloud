--- conflicted
+++ resolved
@@ -320,15 +320,8 @@
 		runner.rateLimiter = ratelimit.NewUnlimited(context.Background())
 	}
 
-<<<<<<< HEAD
-	if storage, err := storage.New(); err != nil {
-		gologger.Error().Msgf("Could not create storage: %s", err)
-	} else {
-		runner.storage = storage
-=======
 	if tmpDir, err := os.MkdirTemp("", "nuclei-tmp-*"); err == nil {
 		runner.tmpDir = tmpDir
->>>>>>> bbac102c
 	}
 
 	return runner, nil
@@ -365,13 +358,8 @@
 	if r.browser != nil {
 		r.browser.Close()
 	}
-<<<<<<< HEAD
-	if r.storage != nil {
-		r.storage.Close()
-=======
 	if r.tmpDir != "" {
 		_ = os.RemoveAll(r.tmpDir)
->>>>>>> bbac102c
 	}
 }
 
